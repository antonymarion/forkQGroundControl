#-------------------------------------------------
#
# MAVGround - Micro Air Vehicle Groundstation
# 
# Please see our website at <http://pixhawk.ethz.ch>
#
# Original Author:
# Lorenz Meier <mavteam@student.ethz.ch>
#
# Contributing Authors (in alphabetical order):
# 
# (c) 2009 PIXHAWK Team
#
# This file is part of the mav groundstation project
# MAVGround is free software: you can redistribute it and/or modify
# it under the terms of the GNU General Public License as published by
# the Free Software Foundation, either version 3 of the License, or
# (at your option) any later version.
# MAVGround is distributed in the hope that it will be useful,
# but WITHOUT ANY WARRANTY; without even the implied warranty of
# MERCHANTABILITY or FITNESS FOR A PARTICULAR PURPOSE. See the
# GNU General Public License for more details.
# You should have received a copy of the GNU General Public License
# along with MAVGround. If not, see <http://www.gnu.org/licenses/>.
#
#-------------------------------------------------

QT       += network opengl svg xml phonon

TEMPLATE = app
TARGET = qgroundcontrol

BASEDIR = .
BUILDDIR = build
LANGUAGE = C++

#CONFIG += static debug
#CONFIG += static release console
CONFIG += static debug_and_release console
<<<<<<< HEAD
=======
#QMAKE_CFLAGS += -j8
#QMAKE_CXXFLAGS += -j8
>>>>>>> 3d2866df

OBJECTS_DIR = $$BUILDDIR/obj
MOC_DIR = $$BUILDDIR/moc
UI_HEADERS_DIR = src/ui/generated


# Add external libraries
INCLUDEPATH += $$BASEDIR/lib/flite/include \
               $$BASEDIR/lib/flite/lang

#$$BASEDIR/lib/qextserialport/include
#               $$BASEDIR/lib/openjaus/libjaus/include \
#               $$BASEDIR/lib/openjaus/libopenJaus/include

message(Qt version $$[QT_VERSION])



# MAC OS X
macx { 

    CONFIG += x86 #x86_64
    CONFIG -= static phonon

    HARDWARE_PLATFORM = $$system(uname -a)
    contains( HARDWARE_PLATFORM, x86_64 ) {
        # x64 Mac OS X Snow Leopard 10.6 and later
        CONFIG += x86_64
        CONFIG -= x86 static phonon
        message(Building for Mac OS X 64bit/Snow Leopard 10.6 and later)
    } else {
        # x86 Mac OS X Leopard 10.5 and earlier
        CONFIG += x86 static phonon
        message(Building for Mac OS X 32bit/Leopard 10.5 and earlier)
    }

    QMAKE_MACOSX_DEPLOYMENT_TARGET = 10.5

    DESTDIR = $$BASEDIR/bin/mac
    INCLUDEPATH += -framework SDL \
        $$BASEDIR/../mavlink/src

    LIBS += -framework IOKit \
        -framework SDL \
        -framework CoreFoundation \
        -framework ApplicationServices \
        -lm

    # Enable function-profiling with the OS X saturn tool
    debug {
        #QMAKE_CXXFLAGS += -finstrument-functions
        #LIBS += -lSaturn
    }
    
    ICON = $$BASEDIR/images/icons/macx.icns
}

# GNU/Linux
linux-g++ { 
    
    debug {
        DESTDIR = $$BASEDIR
    }

    release {
        DESTDIR = $$BASEDIR
    }
    INCLUDEPATH += /usr/include

    HARDWARE_PLATFORM = $$system(uname -a)
    contains( HARDWARE_PLATFORM, x86_64 ) {
        # 64-bit Linux
        LIBS += \
            -L$$BASEDIR/lib/flite/linux64
        message(Building for GNU/Linux 64bit/x64)
    } else {
        # 32-bit Linux
        LIBS += \
           -L$$BASEDIR/lib/flite/linux32
        message(Building for GNU/Linux 32bit/i386)
    }
    LIBS += -lm \
        -lflite_cmu_us_awb \
        -lflite_cmu_us_rms \
        -lflite_cmu_us_slt \
        -lflite_usenglish \
        -lflite_cmulex \
        -lflite \
        -lSDL \
        -lSDLmain
}


# Windows (32bit/64bit)
win32 { 

    message(Building for Windows Platform (32/64bit))
    
    # Special settings for debug
    #CONFIG += CONSOLE
    LIBS += -L$$BASEDIR\lib\sdl\win32 \
        -lmingw32 -lSDLmain -lSDL -mwindows
    
    INCLUDEPATH += $$BASEDIR/lib/sdl/include

    debug {
        DESTDIR = $$BASEDIR/bin
    }

    release {
        DESTDIR = $$BASEDIR/bin
    }
        
}

<|MERGE_RESOLUTION|>--- conflicted
+++ resolved
@@ -1,159 +1,155 @@
-#-------------------------------------------------
-#
-# MAVGround - Micro Air Vehicle Groundstation
-# 
-# Please see our website at <http://pixhawk.ethz.ch>
-#
-# Original Author:
-# Lorenz Meier <mavteam@student.ethz.ch>
-#
-# Contributing Authors (in alphabetical order):
-# 
-# (c) 2009 PIXHAWK Team
-#
-# This file is part of the mav groundstation project
-# MAVGround is free software: you can redistribute it and/or modify
-# it under the terms of the GNU General Public License as published by
-# the Free Software Foundation, either version 3 of the License, or
-# (at your option) any later version.
-# MAVGround is distributed in the hope that it will be useful,
-# but WITHOUT ANY WARRANTY; without even the implied warranty of
-# MERCHANTABILITY or FITNESS FOR A PARTICULAR PURPOSE. See the
-# GNU General Public License for more details.
-# You should have received a copy of the GNU General Public License
-# along with MAVGround. If not, see <http://www.gnu.org/licenses/>.
-#
-#-------------------------------------------------
-
-QT       += network opengl svg xml phonon
-
-TEMPLATE = app
-TARGET = qgroundcontrol
-
-BASEDIR = .
-BUILDDIR = build
-LANGUAGE = C++
-
-#CONFIG += static debug
-#CONFIG += static release console
-CONFIG += static debug_and_release console
-<<<<<<< HEAD
-=======
-#QMAKE_CFLAGS += -j8
-#QMAKE_CXXFLAGS += -j8
->>>>>>> 3d2866df
-
-OBJECTS_DIR = $$BUILDDIR/obj
-MOC_DIR = $$BUILDDIR/moc
-UI_HEADERS_DIR = src/ui/generated
-
-
-# Add external libraries
-INCLUDEPATH += $$BASEDIR/lib/flite/include \
-               $$BASEDIR/lib/flite/lang
-
-#$$BASEDIR/lib/qextserialport/include
-#               $$BASEDIR/lib/openjaus/libjaus/include \
-#               $$BASEDIR/lib/openjaus/libopenJaus/include
-
-message(Qt version $$[QT_VERSION])
-
-
-
-# MAC OS X
-macx { 
-
-    CONFIG += x86 #x86_64
-    CONFIG -= static phonon
-
-    HARDWARE_PLATFORM = $$system(uname -a)
-    contains( HARDWARE_PLATFORM, x86_64 ) {
-        # x64 Mac OS X Snow Leopard 10.6 and later
-        CONFIG += x86_64
-        CONFIG -= x86 static phonon
-        message(Building for Mac OS X 64bit/Snow Leopard 10.6 and later)
-    } else {
-        # x86 Mac OS X Leopard 10.5 and earlier
-        CONFIG += x86 static phonon
-        message(Building for Mac OS X 32bit/Leopard 10.5 and earlier)
-    }
-
-    QMAKE_MACOSX_DEPLOYMENT_TARGET = 10.5
-
-    DESTDIR = $$BASEDIR/bin/mac
-    INCLUDEPATH += -framework SDL \
-        $$BASEDIR/../mavlink/src
-
-    LIBS += -framework IOKit \
-        -framework SDL \
-        -framework CoreFoundation \
-        -framework ApplicationServices \
-        -lm
-
-    # Enable function-profiling with the OS X saturn tool
-    debug {
-        #QMAKE_CXXFLAGS += -finstrument-functions
-        #LIBS += -lSaturn
-    }
-    
-    ICON = $$BASEDIR/images/icons/macx.icns
-}
-
-# GNU/Linux
-linux-g++ { 
-    
-    debug {
-        DESTDIR = $$BASEDIR
-    }
-
-    release {
-        DESTDIR = $$BASEDIR
-    }
-    INCLUDEPATH += /usr/include
-
-    HARDWARE_PLATFORM = $$system(uname -a)
-    contains( HARDWARE_PLATFORM, x86_64 ) {
-        # 64-bit Linux
-        LIBS += \
-            -L$$BASEDIR/lib/flite/linux64
-        message(Building for GNU/Linux 64bit/x64)
-    } else {
-        # 32-bit Linux
-        LIBS += \
-           -L$$BASEDIR/lib/flite/linux32
-        message(Building for GNU/Linux 32bit/i386)
-    }
-    LIBS += -lm \
-        -lflite_cmu_us_awb \
-        -lflite_cmu_us_rms \
-        -lflite_cmu_us_slt \
-        -lflite_usenglish \
-        -lflite_cmulex \
-        -lflite \
-        -lSDL \
-        -lSDLmain
-}
-
-
-# Windows (32bit/64bit)
-win32 { 
-
-    message(Building for Windows Platform (32/64bit))
-    
-    # Special settings for debug
-    #CONFIG += CONSOLE
-    LIBS += -L$$BASEDIR\lib\sdl\win32 \
-        -lmingw32 -lSDLmain -lSDL -mwindows
-    
-    INCLUDEPATH += $$BASEDIR/lib/sdl/include
-
-    debug {
-        DESTDIR = $$BASEDIR/bin
-    }
-
-    release {
-        DESTDIR = $$BASEDIR/bin
-    }
-        
-}
-
+#-------------------------------------------------
+#
+# QGroundControl - Micro Air Vehicle Groundstation
+# 
+# Please see our website at <http://qgroundcontrol.org>
+#
+# Original Author:
+# Lorenz Meier <mavteam@student.ethz.ch>
+#
+# Contributing Authors (in alphabetical order):
+# 
+# (c) 2009 PIXHAWK Team
+#
+# This file is part of the mav groundstation project
+# MAVGround is free software: you can redistribute it and/or modify
+# it under the terms of the GNU General Public License as published by
+# the Free Software Foundation, either version 3 of the License, or
+# (at your option) any later version.
+# MAVGround is distributed in the hope that it will be useful,
+# but WITHOUT ANY WARRANTY; without even the implied warranty of
+# MERCHANTABILITY or FITNESS FOR A PARTICULAR PURPOSE. See the
+# GNU General Public License for more details.
+# You should have received a copy of the GNU General Public License
+# along with MAVGround. If not, see <http://www.gnu.org/licenses/>.
+#
+#-------------------------------------------------
+
+QT       += network opengl svg xml phonon
+
+TEMPLATE = app
+TARGET = qgroundcontrol
+
+BASEDIR = .
+BUILDDIR = build
+LANGUAGE = C++
+
+#CONFIG += static debug
+#CONFIG += static release console
+CONFIG += static debug_and_release console
+
+OBJECTS_DIR = $$BUILDDIR/obj
+MOC_DIR = $$BUILDDIR/moc
+UI_HEADERS_DIR = src/ui/generated
+
+
+# Add external libraries
+INCLUDEPATH += $$BASEDIR/lib/flite/include \
+               $$BASEDIR/lib/flite/lang
+
+#$$BASEDIR/lib/qextserialport/include
+#               $$BASEDIR/lib/openjaus/libjaus/include \
+#               $$BASEDIR/lib/openjaus/libopenJaus/include
+
+message(Qt version $$[QT_VERSION])
+
+
+
+# MAC OS X
+macx { 
+
+    CONFIG += x86 #x86_64
+    CONFIG -= static phonon
+
+    HARDWARE_PLATFORM = $$system(uname -a)
+    contains( HARDWARE_PLATFORM, x86_64 ) {
+        # x64 Mac OS X Snow Leopard 10.6 and later
+        CONFIG += x86_64
+        CONFIG -= x86 static phonon
+        message(Building for Mac OS X 64bit/Snow Leopard 10.6 and later)
+    } else {
+        # x86 Mac OS X Leopard 10.5 and earlier
+        CONFIG += x86 static phonon
+        message(Building for Mac OS X 32bit/Leopard 10.5 and earlier)
+    }
+
+    QMAKE_MACOSX_DEPLOYMENT_TARGET = 10.5
+
+    DESTDIR = $$BASEDIR/bin/mac
+    INCLUDEPATH += -framework SDL \
+        $$BASEDIR/../mavlink/src
+
+    LIBS += -framework IOKit \
+        -framework SDL \
+        -framework CoreFoundation \
+        -framework ApplicationServices \
+        -lm
+
+    # Enable function-profiling with the OS X saturn tool
+    debug {
+        #QMAKE_CXXFLAGS += -finstrument-functions
+        #LIBS += -lSaturn
+    }
+    
+    ICON = $$BASEDIR/images/icons/macx.icns
+}
+
+# GNU/Linux
+linux-g++ { 
+    
+    debug {
+        DESTDIR = $$BASEDIR
+    }
+
+    release {
+        DESTDIR = $$BASEDIR
+    }
+    INCLUDEPATH += /usr/include
+
+    HARDWARE_PLATFORM = $$system(uname -a)
+    contains( HARDWARE_PLATFORM, x86_64 ) {
+        # 64-bit Linux
+        LIBS += \
+            -L$$BASEDIR/lib/flite/linux64
+        message(Building for GNU/Linux 64bit/x64)
+    } else {
+        # 32-bit Linux
+        LIBS += \
+           -L$$BASEDIR/lib/flite/linux32
+        message(Building for GNU/Linux 32bit/i386)
+    }
+    LIBS += -lm \
+        -lflite_cmu_us_awb \
+        -lflite_cmu_us_rms \
+        -lflite_cmu_us_slt \
+        -lflite_usenglish \
+        -lflite_cmulex \
+        -lflite \
+        -lSDL \
+        -lSDLmain
+}
+
+
+# Windows (32bit/64bit)
+win32 { 
+
+    message(Building for Windows Platform (32/64bit))
+    
+    # Special settings for debug
+    #CONFIG += CONSOLE
+    LIBS += -L$$BASEDIR\lib\sdl\win32 \
+        -lmingw32 -lSDLmain -lSDL -mwindows
+    
+    INCLUDEPATH += $$BASEDIR/lib/sdl/include
+
+    debug {
+        DESTDIR = $$BASEDIR/bin
+    }
+
+    release {
+        DESTDIR = $$BASEDIR/bin
+    }
+        
+}
+
+