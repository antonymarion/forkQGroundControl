--- conflicted
+++ resolved
@@ -223,15 +223,10 @@
     DEFINES += QGC_LIBFREENECT_ENABLED
     }
 
-<<<<<<< HEAD
-    QMAKE_POST_LINK += && cp -rf $$BASEDIR/files $$DESTDIR
-=======
     # Validated copy commands
     QMAKE_POST_LINK += && cp -rf $$BASEDIR/audio $$DESTDIR
     QMAKE_POST_LINK += && cp -rf $$BASEDIR/files $$DESTDIR
 
-    QMAKE_POST_LINK += && cp -rf $$BASEDIR/models $$DESTDIR
->>>>>>> 7f9de5e1
     QMAKE_POST_LINK += && cp -rf $$BASEDIR/data $$DESTDIR
     QMAKE_POST_LINK += && mkdir -p $$DESTDIR/images
     QMAKE_POST_LINK += && cp -rf $$BASEDIR/images/Vera.ttf $$DESTDIR/images/Vera.ttf
@@ -305,15 +300,9 @@
     DEFINES += QGC_LIBFREENECT_ENABLED
     }
 
-<<<<<<< HEAD
-    QMAKE_POST_LINK += && cp -rf $$BASEDIR/files $$DESTDIR
-=======
     # Validated copy commands
     QMAKE_POST_LINK += && cp -rf $$BASEDIR/audio $$DESTDIR
     QMAKE_POST_LINK += && cp -rf $$BASEDIR/files $$DESTDIR
-
-    QMAKE_POST_LINK += && cp -rf $$BASEDIR/models $$DESTDIR
->>>>>>> 7f9de5e1
     QMAKE_POST_LINK += && cp -rf $$BASEDIR/data $$DESTDIR
     QMAKE_POST_LINK += && mkdir -p $$DESTDIR/images
     QMAKE_POST_LINK += && cp -rf $$BASEDIR/images/Vera.ttf $$DESTDIR/images/Vera.ttf
