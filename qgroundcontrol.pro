--- conflicted
+++ resolved
@@ -371,7 +371,7 @@
     src/ui/firmwareupdate/QGCFirmwareUpdateWidget.h \
     src/ui/QGCPluginHost.h \
     src/ui/firmwareupdate/QGCPX4FirmwareUpdate.h \
-<<<<<<< HEAD
+    src/ui/map3D/gpl.h\
     src/ui/mission/QGCMissionOther.h \
     src/ui/mission/QGCMissionNavWaypoint.h \
     src/ui/mission/QGCMissionDoJump.h \
@@ -385,9 +385,6 @@
     src/ui/mission/QGCMissionNavSweep.h \
     src/ui/mission/QGCMissionDoStartSearch.h \
     src/ui/mission/QGCMissionDoFinishSearch.h
-=======
-    src/ui/map3D/gpl.h
->>>>>>> aef10d0b
 
 # Google Earth is only supported on Mac OS and Windows with Visual Studio Compiler
 macx|macx-g++|macx-g++42|win32-msvc2008|win32-msvc2010::HEADERS += src/ui/map3D/QGCGoogleEarthView.h
@@ -519,7 +516,7 @@
     src/ui/firmwareupdate/QGCFirmwareUpdateWidget.cc \
     src/ui/QGCPluginHost.cc \
     src/ui/firmwareupdate/QGCPX4FirmwareUpdate.cc \
-<<<<<<< HEAD
+    src/ui/map3D/gpl.cc \
     src/ui/mission/QGCMissionOther.cc \
     src/ui/mission/QGCMissionNavWaypoint.cc \
     src/ui/mission/QGCMissionDoJump.cc \
@@ -533,9 +530,6 @@
     src/ui/mission/QGCMissionNavSweep.cc \
     src/ui/mission/QGCMissionDoStartSearch.cc \
     src/ui/mission/QGCMissionDoFinishSearch.cc
-=======
-    src/ui/map3D/gpl.cc
->>>>>>> aef10d0b
 
 # Enable Google Earth only on Mac OS and Windows with Visual Studio compiler
 macx|macx-g++|macx-g++42|win32-msvc2008|win32-msvc2010::SOURCES += src/ui/map3D/QGCGoogleEarthView.cc
