--- conflicted
+++ resolved
@@ -237,7 +237,6 @@
     src/ui/uas/QGCMessageView.ui \
     src/ui/JoystickButton.ui \
     src/ui/JoystickAxis.ui \
-<<<<<<< HEAD
     src/ui/configuration/ApmHardwareConfig.ui \
     src/ui/configuration/ApmSoftwareConfig.ui \
     src/ui/configuration/FrameTypeConfig.ui \
@@ -264,12 +263,10 @@
     src/ui/configuration/ArduPlanePidConfig.ui \
     src/ui/configuration/AdvParameterList.ui \
     src/ui/configuration/ArduRoverPidConfig.ui \
-    src/ui/QGCConfigView.ui
-
-=======
+    src/ui/QGCConfigView.ui \
     src/ui/main/QGCViewModeSelection.ui \
     src/ui/main/QGCWelcomeMainWindow.ui
->>>>>>> 43bd7b72
+
 INCLUDEPATH += src \
     src/ui \
     src/ui/linechart \
@@ -286,11 +283,8 @@
     src/ui/map3D \
     src/ui/mission \
     src/ui/designer \
-<<<<<<< HEAD
-    src/ui/configuration
-=======
+    src/ui/configuration \
     src/ui/main
->>>>>>> 43bd7b72
 HEADERS += src/MG.h \
     src/QGCCore.h \
     src/uas/UASInterface.h \
@@ -435,7 +429,6 @@
     src/ui/uas/QGCMessageView.h \
     src/ui/JoystickButton.h \
     src/ui/JoystickAxis.h \
-<<<<<<< HEAD
     src/ui/configuration/ApmHardwareConfig.h \
     src/ui/configuration/ApmSoftwareConfig.h \
     src/ui/configuration/FrameTypeConfig.h \
@@ -464,11 +457,9 @@
     src/ui/configuration/ArduPlanePidConfig.h \
     src/ui/configuration/AdvParameterList.h \
     src/ui/configuration/ArduRoverPidConfig.h \
-    src/ui/QGCConfigView.h
-=======
+    src/ui/QGCConfigView.h \
     src/ui/main/QGCViewModeSelection.h \
     src/ui/main/QGCWelcomeMainWindow.h
->>>>>>> 43bd7b72
 
 # Google Earth is only supported on Mac OS and Windows with Visual Studio Compiler
 macx|macx-g++|macx-g++42|win32-msvc2008|win32-msvc2010|win32-msvc2012::HEADERS += src/ui/map3D/QGCGoogleEarthView.h
@@ -647,7 +638,6 @@
     src/ui/PrimaryFlightDisplay.cc \
     src/ui/JoystickButton.cc \
     src/ui/JoystickAxis.cc \
-<<<<<<< HEAD
     src/ui/uas/QGCMessageView.cc \
     src/ui/configuration/ApmHardwareConfig.cc \
     src/ui/configuration/ApmSoftwareConfig.cc \
@@ -677,11 +667,9 @@
     src/ui/configuration/ArduPlanePidConfig.cc \
     src/ui/configuration/AdvParameterList.cc \
     src/ui/configuration/ArduRoverPidConfig.cc \
-    src/ui/QGCConfigView.cc
-=======
+    src/ui/QGCConfigView.cc \
     src/ui/main/QGCViewModeSelection.cc \
     src/ui/main/QGCWelcomeMainWindow.cc
->>>>>>> 43bd7b72
 
 # Enable Google Earth only on Mac OS and Windows with Visual Studio compiler
 macx|macx-g++|macx-g++42|win32-msvc2008|win32-msvc2010|win32-msvc2012::SOURCES += src/ui/map3D/QGCGoogleEarthView.cc
