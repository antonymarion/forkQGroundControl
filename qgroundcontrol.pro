# -------------------------------------------------
# QGroundControl - Micro Air Vehicle Groundstation
# Please see our website at <http://qgroundcontrol.org>
# Maintainer:
# Lorenz Meier <lm@inf.ethz.ch>
# (c) 2009-2011 QGroundControl Developers
# This file is part of the open groundstation project
# QGroundControl is free software: you can redistribute it and/or modify
# it under the terms of the GNU General Public License as published by
# the Free Software Foundation, either version 3 of the License, or
# (at your option) any later version.
# QGroundControl is distributed in the hope that it will be useful,
# but WITHOUT ANY WARRANTY; without even the implied warranty of
# MERCHANTABILITY or FITNESS FOR A PARTICULAR PURPOSE. See the
# GNU General Public License for more details.
# You should have received a copy of the GNU General Public License
# along with QGroundControl. If not, see <http://www.gnu.org/licenses/>.
# -------------------------------------------------


# Qt configuration
CONFIG += qt \
    thread
QT += network \
    opengl \
    svg \
    xml \
    phonon \
    webkit \
    sql

TEMPLATE = app
TARGET = qgroundcontrol
BASEDIR = $${IN_PWD}
linux-g++|linux-g++-64{
    debug {
        TARGETDIR = $${OUT_PWD}/debug
        BUILDDIR = $${OUT_PWD}/build-debug
    }
    release {
        TARGETDIR = $${OUT_PWD}/release
        BUILDDIR = $${OUT_PWD}/build-release
    }
} else {
    TARGETDIR = $${OUT_PWD}
    BUILDDIR = $${OUT_PWD}/build
}
LANGUAGE = C++
OBJECTS_DIR = $${BUILDDIR}/obj
MOC_DIR = $${BUILDDIR}/moc
UI_DIR = $${BUILDDIR}/ui
RCC_DIR = $${BUILDDIR}/rcc
MAVLINK_CONF = ""
MAVLINKPATH = $$BASEDIR/libs/mavlink/include/mavlink/v1.0
DEFINES += MAVLINK_NO_DATA

win32 {
    QMAKE_INCDIR_QT = $$(QTDIR)/include
    QMAKE_LIBDIR_QT = $$(QTDIR)/lib
    QMAKE_UIC = "$$(QTDIR)/bin/uic.exe"
    QMAKE_MOC = "$$(QTDIR)/bin/moc.exe"
    QMAKE_RCC = "$$(QTDIR)/bin/rcc.exe"
    QMAKE_QMAKE = "$$(QTDIR)/bin/qmake.exe"
<<<<<<< HEAD

        # Build QAX for GoogleEarth API access
        !exists( $(QTDIR)/src/activeqt/Makefile ) {
                message( Making QAx (ONE TIME) )
                system( cd $$(QTDIR)\\src\\activeqt && $$(QTDIR)\\bin\\qmake.exe )
                system( cd $$(QTDIR)\\src\\activeqt\\container && $$(QTDIR)\\bin\\qmake.exe )
                system( cd $$(QTDIR)\\src\\activeqt\\control && $$(QTDIR)\\bin\\qmake.exe )
        }
=======
	
	# Build QAX for GoogleEarth API access
	!exists( $(QTDIR)/src/activeqt/Makefile ) {
		message( Making QAx (ONE TIME) )
		system( cd $$(QTDIR)\\src\\activeqt && $$(QTDIR)\\bin\\qmake.exe )
		system( cd $$(QTDIR)\\src\\activeqt\\container && $$(QTDIR)\\bin\\qmake.exe )
		system( cd $$(QTDIR)\\src\\activeqt\\control && $$(QTDIR)\\bin\\qmake.exe )
                system( cd $$(QTDIR)\\src\\activeqt && nmake )
	}
>>>>>>> 1f55e9c1
}



#################################################################
# EXTERNAL LIBRARY CONFIGURATION

# EIGEN matrix library (header-only)
INCLUDEPATH += libs/eigen

# OPMapControl library (from OpenPilot)
include(libs/utils/utils_external.pri)
include(libs/opmapcontrol/opmapcontrol_external.pri)
DEPENDPATH += \
    libs/utils \
    libs/utils/src \
    libs/opmapcontrol \
    libs/opmapcontrol/src \
    libs/opmapcontrol/src/mapwidget

INCLUDEPATH += \
    libs/utils \
    libs \
    libs/opmapcontrol

# If the user config file exists, it will be included.
# if the variable MAVLINK_CONF contains the name of an
# additional project, QGroundControl includes the support
# of custom MAVLink messages of this project. It will also
# create a QGC_USE_{AUTOPILOT_NAME}_MESSAGES macro for use
# within the actual code.
exists(user_config.pri) {
    include(user_config.pri)
    message("----- USING CUSTOM USER QGROUNDCONTROL CONFIG FROM user_config.pri -----")
    message("Adding support for additional MAVLink messages for: " $$MAVLINK_CONF)
    message("------------------------------------------------------------------------")
} else {
    MAVLINK_CONF += ardupilotmega
}
INCLUDEPATH += $$MAVLINKPATH
isEmpty(MAVLINK_CONF) {
    INCLUDEPATH += $$MAVLINKPATH/common
} else {
    INCLUDEPATH += $$MAVLINKPATH/$$MAVLINK_CONF
    #DEFINES += 'MAVLINK_CONF="$${MAVLINK_CONF}.h"'
    DEFINES += $$sprintf('QGC_USE_%1_MESSAGES', $$upper($$MAVLINK_CONF))
}

# Include general settings for QGroundControl
# necessary as last include to override any non-acceptable settings
# done by the plugins above
include(qgroundcontrol.pri)

# Include MAVLink generator
# has been deprecated
DEPENDPATH += \
    src/apps/mavlinkgen

INCLUDEPATH += \
    src/apps/mavlinkgen \
    src/apps/mavlinkgen/ui \
    src/apps/mavlinkgen/generator

include(src/apps/mavlinkgen/mavlinkgen.pri)



# Include QWT plotting library
include(libs/qwt/qwt.pri)
DEPENDPATH += . \
    plugins \
    libs/thirdParty/qserialport/include \
    libs/thirdParty/qserialport/include/QtSerialPort \
    libs/thirdParty/qserialport \
    libs/qextserialport

INCLUDEPATH += . \
    libs/thirdParty/qserialport/include \
    libs/thirdParty/qserialport/include/QtSerialPort \
    libs/thirdParty/qserialport/src \
    libs/qextserialport
# Include serial port library (QSerial)
include(qserialport.pri)

# Serial port detection (ripped-off from qextserialport library)
macx|macx-g++|macx-g++42::SOURCES += libs/qextserialport/qextserialenumerator_osx.cpp
linux-g++::SOURCES += libs/qextserialport/qextserialenumerator_unix.cpp
linux-g++-64::SOURCES += libs/qextserialport/qextserialenumerator_unix.cpp
win32-msvc2008|win32-msvc2010|win32-msvc2012::SOURCES += libs/qextserialport/qextserialenumerator_win.cpp
# Input
FORMS += src/ui/MainWindow.ui \
    src/ui/CommSettings.ui \
    src/ui/SerialSettings.ui \
    src/ui/UASControl.ui \
    src/ui/UASList.ui \
    src/ui/UASInfo.ui \
    src/ui/Linechart.ui \
    src/ui/UASView.ui \
    src/ui/ParameterInterface.ui \
    src/ui/WaypointList.ui \
    src/ui/ObjectDetectionView.ui \
    src/ui/JoystickWidget.ui \
    src/ui/DebugConsole.ui \
    src/ui/HDDisplay.ui \
    src/ui/MAVLinkSettingsWidget.ui \
    src/ui/AudioOutputWidget.ui \
    src/ui/QGCSensorSettingsWidget.ui \
    src/ui/watchdog/WatchdogControl.ui \
    src/ui/watchdog/WatchdogProcessView.ui \
    src/ui/watchdog/WatchdogView.ui \
    src/ui/QGCFirmwareUpdate.ui \
    src/ui/QGCPxImuFirmwareUpdate.ui \
    src/ui/QGCDataPlot2D.ui \
    src/ui/QGCRemoteControlView.ui \
    src/ui/QMap3D.ui \
    src/ui/QGCWebView.ui \
    src/ui/map3D/QGCGoogleEarthView.ui \
    src/ui/SlugsDataSensorView.ui \
    src/ui/SlugsHilSim.ui \
    src/ui/SlugsPadCameraControl.ui \
    src/ui/uas/QGCUnconnectedInfoWidget.ui \
    src/ui/designer/QGCToolWidget.ui \
    src/ui/designer/QGCParamSlider.ui \
    src/ui/designer/QGCActionButton.ui \
    src/ui/designer/QGCCommandButton.ui \
    src/ui/QGCMAVLinkLogPlayer.ui \
    src/ui/QGCWaypointListMulti.ui \
    src/ui/QGCUDPLinkConfiguration.ui \
    src/ui/QGCSettingsWidget.ui \
    src/ui/UASControlParameters.ui \
    src/ui/map/QGCMapTool.ui \
    src/ui/map/QGCMapToolBar.ui \
    src/ui/QGCMAVLinkInspector.ui \
    src/ui/WaypointViewOnlyView.ui \
    src/ui/WaypointEditableView.ui \
    src/ui/mavlink/QGCMAVLinkMessageSender.ui \
    src/ui/firmwareupdate/QGCFirmwareUpdateWidget.ui \
    src/ui/QGCPluginHost.ui \
    src/ui/firmwareupdate/QGCPX4FirmwareUpdate.ui \
    src/ui/mission/QGCMissionOther.ui \
    src/ui/mission/QGCMissionNavWaypoint.ui \
    src/ui/mission/QGCMissionDoJump.ui \
    src/ui/mission/QGCMissionConditionDelay.ui \
    src/ui/mission/QGCMissionNavLoiterUnlim.ui \
    src/ui/mission/QGCMissionNavLoiterTurns.ui \
    src/ui/mission/QGCMissionNavLoiterTime.ui \
    src/ui/mission/QGCMissionNavReturnToLaunch.ui \
    src/ui/mission/QGCMissionNavLand.ui \
    src/ui/mission/QGCMissionNavTakeoff.ui \
    src/ui/mission/QGCMissionNavSweep.ui \
    src/ui/mission/QGCMissionDoStartSearch.ui \
    src/ui/mission/QGCMissionDoFinishSearch.ui \
    src/ui/QGCVehicleConfig.ui \
    src/ui/QGCHilConfiguration.ui \
    src/ui/QGCHilFlightGearConfiguration.ui \
    src/ui/QGCHilJSBSimConfiguration.ui \
    src/ui/QGCHilXPlaneConfiguration.ui \
    src/ui/designer/QGCComboBox.ui \
    src/ui/designer/QGCTextLabel.ui \
    src/ui/uas/UASQuickView.ui \
    src/ui/uas/UASQuickViewItemSelect.ui \
    src/ui/uas/UASActionsWidget.ui \
    src/ui/QGCTabbedInfoView.ui \
    src/ui/UASRawStatusView.ui \
    src/ui/uas/QGCMessageView.ui
INCLUDEPATH += src \
    src/ui \
    src/ui/linechart \
    src/ui/uas \
    src/ui/map \
    src/uas \
    src/comm \
    include/ui \
    src/input \
    src/lib/qmapcontrol \
    src/ui/mavlink \
    src/ui/param \
    src/ui/watchdog \
    src/ui/map3D \
    src/ui/mission \
    src/ui/designer
HEADERS += src/MG.h \
    src/QGCCore.h \
    src/uas/UASInterface.h \
    src/uas/UAS.h \
    src/uas/UASManager.h \
    src/comm/LinkManager.h \
    src/comm/LinkInterface.h \
    src/comm/SerialLinkInterface.h \
    src/comm/SerialLink.h \
    src/comm/ProtocolInterface.h \
    src/comm/MAVLinkProtocol.h \
    src/comm/QGCFlightGearLink.h \
    src/comm/QGCJSBSimLink.h \
    src/comm/QGCXPlaneLink.h \
    src/ui/CommConfigurationWindow.h \
    src/ui/SerialConfigurationWindow.h \
    src/ui/MainWindow.h \
    src/ui/uas/UASControlWidget.h \
    src/ui/uas/UASListWidget.h \
    src/ui/uas/UASInfoWidget.h \
    src/ui/HUD.h \
    src/ui/linechart/LinechartWidget.h \
    src/ui/linechart/LinechartPlot.h \
    src/ui/linechart/Scrollbar.h \
    src/ui/linechart/ScrollZoomer.h \
    src/configuration.h \
    src/ui/uas/UASView.h \
    src/ui/CameraView.h \
    src/comm/MAVLinkSimulationLink.h \
    src/comm/UDPLink.h \
    src/ui/ParameterInterface.h \
    src/ui/WaypointList.h \
    src/Waypoint.h \
    src/ui/ObjectDetectionView.h \
    src/input/JoystickInput.h \
    src/ui/JoystickWidget.h \
    src/ui/DebugConsole.h \
    src/ui/HDDisplay.h \
    src/ui/MAVLinkSettingsWidget.h \
    src/ui/AudioOutputWidget.h \
    src/GAudioOutput.h \
    src/LogCompressor.h \
    src/ui/QGCParamWidget.h \
    src/ui/QGCSensorSettingsWidget.h \
    src/ui/linechart/Linecharts.h \
    src/uas/SlugsMAV.h \
    src/uas/PxQuadMAV.h \
    src/uas/ArduPilotMegaMAV.h \
    src/uas/senseSoarMAV.h \
    src/ui/watchdog/WatchdogControl.h \
    src/ui/watchdog/WatchdogProcessView.h \
    src/ui/watchdog/WatchdogView.h \
    src/uas/UASWaypointManager.h \
    src/ui/HSIDisplay.h \
    src/QGC.h \
    src/ui/QGCFirmwareUpdate.h \
    src/ui/QGCPxImuFirmwareUpdate.h \
    src/ui/QGCDataPlot2D.h \
    src/ui/linechart/IncrementalPlot.h \
    src/ui/QGCRemoteControlView.h \
    src/ui/RadioCalibration/RadioCalibrationData.h \
    src/ui/RadioCalibration/RadioCalibrationWindow.h \
    src/ui/RadioCalibration/AirfoilServoCalibrator.h \
    src/ui/RadioCalibration/SwitchCalibrator.h \
    src/ui/RadioCalibration/CurveCalibrator.h \
    src/ui/RadioCalibration/AbstractCalibrator.h \
    src/comm/QGCMAVLink.h \
    src/ui/QGCWebView.h \
    src/ui/map3D/QGCWebPage.h \
    src/ui/SlugsDataSensorView.h \
    src/ui/SlugsHilSim.h \
    src/ui/SlugsPadCameraControl.h \
    src/ui/QGCMainWindowAPConfigurator.h \
    src/comm/MAVLinkSwarmSimulationLink.h \
    src/ui/uas/QGCUnconnectedInfoWidget.h \
    src/ui/designer/QGCToolWidget.h \
    src/ui/designer/QGCParamSlider.h \
    src/ui/designer/QGCCommandButton.h \
    src/ui/designer/QGCToolWidgetItem.h \
    src/ui/QGCMAVLinkLogPlayer.h \
    src/comm/MAVLinkSimulationWaypointPlanner.h \
    src/comm/MAVLinkSimulationMAV.h \
    src/uas/QGCMAVLinkUASFactory.h \
    src/ui/QGCWaypointListMulti.h \
    src/ui/QGCUDPLinkConfiguration.h \
    src/ui/QGCSettingsWidget.h \
    src/ui/uas/UASControlParameters.h \
    src/uas/QGCUASParamManager.h \
    src/ui/map/QGCMapWidget.h \
    src/ui/map/MAV2DIcon.h \
    src/ui/map/Waypoint2DIcon.h \
    src/ui/map/QGCMapTool.h \
    src/ui/map/QGCMapToolBar.h \
    libs/qextserialport/qextserialenumerator.h \
    src/QGCGeo.h \
    src/ui/QGCToolBar.h \
    src/ui/QGCStatusBar.h \
    src/ui/QGCMAVLinkInspector.h \
    src/ui/MAVLinkDecoder.h \
    src/ui/WaypointViewOnlyView.h \
    src/ui/WaypointViewOnlyView.h \
    src/ui/WaypointEditableView.h \
    src/ui/QGCRGBDView.h \
    src/ui/mavlink/QGCMAVLinkMessageSender.h \
    src/ui/firmwareupdate/QGCFirmwareUpdateWidget.h \
    src/ui/QGCPluginHost.h \
    src/ui/firmwareupdate/QGCPX4FirmwareUpdate.h \
    src/ui/mission/QGCMissionOther.h \
    src/ui/mission/QGCMissionNavWaypoint.h \
    src/ui/mission/QGCMissionDoJump.h \
    src/ui/mission/QGCMissionConditionDelay.h \
    src/ui/mission/QGCMissionNavLoiterUnlim.h \
    src/ui/mission/QGCMissionNavLoiterTurns.h \
    src/ui/mission/QGCMissionNavLoiterTime.h \
    src/ui/mission/QGCMissionNavReturnToLaunch.h \
    src/ui/mission/QGCMissionNavLand.h \
    src/ui/mission/QGCMissionNavTakeoff.h \
    src/ui/mission/QGCMissionNavSweep.h \
    src/ui/mission/QGCMissionDoStartSearch.h \
    src/ui/mission/QGCMissionDoFinishSearch.h \
    src/ui/QGCVehicleConfig.h \
    src/comm/QGCHilLink.h \
    src/ui/QGCHilConfiguration.h \
    src/ui/QGCHilFlightGearConfiguration.h \
    src/ui/QGCHilJSBSimConfiguration.h \
    src/ui/QGCHilXPlaneConfiguration.h \
    src/ui/designer/QGCComboBox.h \
    src/ui/designer/QGCTextLabel.h \
    src/ui/submainwindow.h \
    src/ui/dockwidgettitlebareventfilter.h \
    src/ui/uas/UASQuickView.h \
    src/ui/uas/UASQuickViewItem.h \
    src/ui/linechart/ChartPlot.h \
    src/ui/uas/UASQuickViewItemSelect.h \
    src/ui/uas/UASQuickViewTextItem.h \
    src/ui/uas/UASQuickViewGaugeItem.h \
    src/ui/uas/UASActionsWidget.h \
    src/ui/designer/QGCRadioChannelDisplay.h \
    src/ui/QGCTabbedInfoView.h \
    src/ui/UASRawStatusView.h \
    src/ui/PrimaryFlightDisplay.h \
    src/ui/uas/QGCMessageView.h

# Google Earth is only supported on Mac OS and Windows with Visual Studio Compiler
macx|macx-g++|macx-g++42|win32-msvc2008|win32-msvc2010|win32-msvc2012::HEADERS += src/ui/map3D/QGCGoogleEarthView.h
contains(DEPENDENCIES_PRESENT, osg) {
    message("Including headers for OpenSceneGraph")

    # Enable only if OpenSceneGraph is available
    HEADERS += src/ui/map3D/gpl.h \
        src/ui/map3D/CameraParams.h \
        src/ui/map3D/ViewParamWidget.h \
        src/ui/map3D/SystemContainer.h \
        src/ui/map3D/SystemViewParams.h \
        src/ui/map3D/GlobalViewParams.h \
        src/ui/map3D/SystemGroupNode.h \
        src/ui/map3D/Q3DWidget.h \
        src/ui/map3D/GCManipulator.h \
        src/ui/map3D/ImageWindowGeode.h \
        src/ui/map3D/PixhawkCheetahNode.h \
        src/ui/map3D/Pixhawk3DWidget.h \
        src/ui/map3D/Q3DWidgetFactory.h \
        src/ui/map3D/WebImageCache.h \
        src/ui/map3D/WebImage.h \
        src/ui/map3D/TextureCache.h \
        src/ui/map3D/Texture.h \
        src/ui/map3D/Imagery.h \
        src/ui/map3D/HUDScaleGeode.h \
        src/ui/map3D/WaypointGroupNode.h \
        src/ui/map3D/TerrainParamDialog.h \
        src/ui/map3D/ImageryParamDialog.h
}
contains(DEPENDENCIES_PRESENT, protobuf):contains(MAVLINK_CONF, pixhawk) {
    message("Including headers for Protocol Buffers")

    # Enable only if protobuf is available
    HEADERS += libs/mavlink/include/mavlink/v1.0/pixhawk/pixhawk.pb.h \
        src/ui/map3D/ObstacleGroupNode.h \
        src/ui/map3D/GLOverlayGeode.h
}
contains(DEPENDENCIES_PRESENT, libfreenect) {
    message("Including headers for libfreenect")

    # Enable only if libfreenect is available
    HEADERS += src/input/Freenect.h
}
SOURCES += src/main.cc \
    src/QGCCore.cc \
    src/uas/UASManager.cc \
    src/uas/UAS.cc \
    src/comm/LinkManager.cc \
    src/comm/SerialLink.cc \
    src/comm/MAVLinkProtocol.cc \
    src/comm/QGCFlightGearLink.cc \
    src/comm/QGCJSBSimLink.cc \
    src/comm/QGCXPlaneLink.cc \
    src/ui/CommConfigurationWindow.cc \
    src/ui/SerialConfigurationWindow.cc \
    src/ui/MainWindow.cc \
    src/ui/uas/UASControlWidget.cc \
    src/ui/uas/UASListWidget.cc \
    src/ui/uas/UASInfoWidget.cc \
    src/ui/HUD.cc \
    src/ui/linechart/LinechartWidget.cc \
    src/ui/linechart/LinechartPlot.cc \
    src/ui/linechart/Scrollbar.cc \
    src/ui/linechart/ScrollZoomer.cc \
    src/ui/uas/UASView.cc \
    src/ui/CameraView.cc \
    src/comm/MAVLinkSimulationLink.cc \
    src/comm/UDPLink.cc \
    src/ui/ParameterInterface.cc \
    src/ui/WaypointList.cc \
    src/Waypoint.cc \
    src/ui/ObjectDetectionView.cc \
    src/input/JoystickInput.cc \
    src/ui/JoystickWidget.cc \
    src/ui/DebugConsole.cc \
    src/ui/HDDisplay.cc \
    src/ui/MAVLinkSettingsWidget.cc \
    src/ui/AudioOutputWidget.cc \
    src/GAudioOutput.cc \
    src/LogCompressor.cc \
    src/ui/QGCParamWidget.cc \
    src/ui/QGCSensorSettingsWidget.cc \
    src/ui/linechart/Linecharts.cc \
    src/uas/SlugsMAV.cc \
    src/uas/PxQuadMAV.cc \
    src/uas/ArduPilotMegaMAV.cc \
    src/uas/senseSoarMAV.cpp \
    src/ui/watchdog/WatchdogControl.cc \
    src/ui/watchdog/WatchdogProcessView.cc \
    src/ui/watchdog/WatchdogView.cc \
    src/uas/UASWaypointManager.cc \
    src/ui/HSIDisplay.cc \
    src/QGC.cc \
    src/ui/QGCFirmwareUpdate.cc \
    src/ui/QGCPxImuFirmwareUpdate.cc \
    src/ui/QGCDataPlot2D.cc \
    src/ui/linechart/IncrementalPlot.cc \
    src/ui/QGCRemoteControlView.cc \
    src/ui/RadioCalibration/RadioCalibrationWindow.cc \
    src/ui/RadioCalibration/AirfoilServoCalibrator.cc \
    src/ui/RadioCalibration/SwitchCalibrator.cc \
    src/ui/RadioCalibration/CurveCalibrator.cc \
    src/ui/RadioCalibration/AbstractCalibrator.cc \
    src/ui/RadioCalibration/RadioCalibrationData.cc \
    src/ui/QGCWebView.cc \
    src/ui/map3D/QGCWebPage.cc \
    src/ui/SlugsDataSensorView.cc \
    src/ui/SlugsHilSim.cc \
    src/ui/SlugsPadCameraControl.cpp \
    src/ui/QGCMainWindowAPConfigurator.cc \
    src/comm/MAVLinkSwarmSimulationLink.cc \
    src/ui/uas/QGCUnconnectedInfoWidget.cc \
    src/ui/designer/QGCToolWidget.cc \
    src/ui/designer/QGCParamSlider.cc \
    src/ui/designer/QGCCommandButton.cc \
    src/ui/designer/QGCToolWidgetItem.cc \
    src/ui/QGCMAVLinkLogPlayer.cc \
    src/comm/MAVLinkSimulationWaypointPlanner.cc \
    src/comm/MAVLinkSimulationMAV.cc \
    src/uas/QGCMAVLinkUASFactory.cc \
    src/ui/QGCWaypointListMulti.cc \
    src/ui/QGCUDPLinkConfiguration.cc \
    src/ui/QGCSettingsWidget.cc \
    src/ui/uas/UASControlParameters.cpp \
    src/uas/QGCUASParamManager.cc \
    src/ui/map/QGCMapWidget.cc \
    src/ui/map/MAV2DIcon.cc \
    src/ui/map/Waypoint2DIcon.cc \
    src/ui/map/QGCMapTool.cc \
    src/ui/map/QGCMapToolBar.cc \
    src/ui/QGCToolBar.cc \
    src/ui/QGCStatusBar.cc \
    src/ui/QGCMAVLinkInspector.cc \
    src/ui/MAVLinkDecoder.cc \
    src/ui/WaypointViewOnlyView.cc \
    src/ui/WaypointEditableView.cc \
    src/ui/QGCRGBDView.cc \
    src/ui/mavlink/QGCMAVLinkMessageSender.cc \
    src/ui/firmwareupdate/QGCFirmwareUpdateWidget.cc \
    src/ui/QGCPluginHost.cc \
    src/ui/firmwareupdate/QGCPX4FirmwareUpdate.cc \
    src/ui/mission/QGCMissionOther.cc \
    src/ui/mission/QGCMissionNavWaypoint.cc \
    src/ui/mission/QGCMissionDoJump.cc \
    src/ui/mission/QGCMissionConditionDelay.cc \
    src/ui/mission/QGCMissionNavLoiterUnlim.cc \
    src/ui/mission/QGCMissionNavLoiterTurns.cc \
    src/ui/mission/QGCMissionNavLoiterTime.cc \
    src/ui/mission/QGCMissionNavReturnToLaunch.cc \
    src/ui/mission/QGCMissionNavLand.cc \
    src/ui/mission/QGCMissionNavTakeoff.cc \
    src/ui/mission/QGCMissionNavSweep.cc \
    src/ui/mission/QGCMissionDoStartSearch.cc \
    src/ui/mission/QGCMissionDoFinishSearch.cc \
    src/ui/QGCVehicleConfig.cc \
    src/ui/QGCHilConfiguration.cc \
    src/ui/QGCHilFlightGearConfiguration.cc \
    src/ui/QGCHilJSBSimConfiguration.cc \
    src/ui/QGCHilXPlaneConfiguration.cc \
    src/ui/designer/QGCComboBox.cc \
    src/ui/designer/QGCTextLabel.cc \
    src/ui/submainwindow.cpp \
    src/ui/dockwidgettitlebareventfilter.cpp \
    src/ui/uas/UASQuickViewItem.cc \
    src/ui/uas/UASQuickView.cc \
    src/ui/linechart/ChartPlot.cc \
    src/ui/uas/UASQuickViewTextItem.cc \
    src/ui/uas/UASQuickViewGaugeItem.cc \
    src/ui/uas/UASQuickViewItemSelect.cc \
    src/ui/uas/UASActionsWidget.cpp \
    src/ui/designer/QGCRadioChannelDisplay.cpp \
    src/ui/QGCTabbedInfoView.cpp \
    src/ui/UASRawStatusView.cpp \
    src/ui/PrimaryFlightDisplay.cpp \
    src/ui/uas/QGCMessageView.cc

# Enable Google Earth only on Mac OS and Windows with Visual Studio compiler
macx|macx-g++|macx-g++42|win32-msvc2008|win32-msvc2010|win32-msvc2012::SOURCES += src/ui/map3D/QGCGoogleEarthView.cc

# Enable OSG only if it has been found
contains(DEPENDENCIES_PRESENT, osg) {
    message("Including sources for OpenSceneGraph")

    # Enable only if OpenSceneGraph is available
    SOURCES += src/ui/map3D/gpl.cc \
        src/ui/map3D/CameraParams.cc \
        src/ui/map3D/ViewParamWidget.cc \
        src/ui/map3D/SystemContainer.cc \
        src/ui/map3D/SystemViewParams.cc \
        src/ui/map3D/GlobalViewParams.cc \
        src/ui/map3D/SystemGroupNode.cc \
        src/ui/map3D/Q3DWidget.cc \
        src/ui/map3D/ImageWindowGeode.cc \
        src/ui/map3D/GCManipulator.cc \
        src/ui/map3D/PixhawkCheetahNode.cc \
        src/ui/map3D/Pixhawk3DWidget.cc \
        src/ui/map3D/Q3DWidgetFactory.cc \
        src/ui/map3D/WebImageCache.cc \
        src/ui/map3D/WebImage.cc \
        src/ui/map3D/TextureCache.cc \
        src/ui/map3D/Texture.cc \
        src/ui/map3D/Imagery.cc \
        src/ui/map3D/HUDScaleGeode.cc \
        src/ui/map3D/WaypointGroupNode.cc \
        src/ui/map3D/TerrainParamDialog.cc \
        src/ui/map3D/ImageryParamDialog.cc

    contains(DEPENDENCIES_PRESENT, osgearth) {
        message("Including sources for osgEarth")

        # Enable only if OpenSceneGraph is available
        SOURCES +=
    }
}
contains(DEPENDENCIES_PRESENT, protobuf):contains(MAVLINK_CONF, pixhawk) {
    message("Including sources for Protocol Buffers")

    # Enable only if protobuf is available
    SOURCES += libs/mavlink/share/mavlink/src/v1.0/pixhawk/pixhawk.pb.cc \
        src/ui/map3D/ObstacleGroupNode.cc \
        src/ui/map3D/GLOverlayGeode.cc
}
contains(DEPENDENCIES_PRESENT, libfreenect) {
    message("Including sources for libfreenect")

    # Enable only if libfreenect is available
    SOURCES += src/input/Freenect.cc
}

# Add icons and other resources
RESOURCES += qgroundcontrol.qrc

# Include RT-LAB Library
win32:exists(src/lib/opalrt/OpalApi.h):exists(C:/OPAL-RT/RT-LAB7.2.4/Common/bin) {
    message("Building support for Opal-RT")
    LIBS += -LC:/OPAL-RT/RT-LAB7.2.4/Common/bin \
        -lOpalApi
    INCLUDEPATH += src/lib/opalrt
    HEADERS += src/comm/OpalRT.h \
        src/comm/OpalLink.h \
        src/comm/Parameter.h \
        src/comm/QGCParamID.h \
        src/comm/ParameterList.h \
        src/ui/OpalLinkConfigurationWindow.h
    SOURCES += src/comm/OpalRT.cc \
        src/comm/OpalLink.cc \
        src/comm/Parameter.cc \
        src/comm/QGCParamID.cc \
        src/comm/ParameterList.cc \
        src/ui/OpalLinkConfigurationWindow.cc
    FORMS += src/ui/OpalLinkSettings.ui
    DEFINES += OPAL_RT
}
TRANSLATIONS += es-MX.ts \
    en-US.ts

# xbee support
# libxbee only supported by linux and windows systems
win32-msvc2008|win32-msvc2010|win32-msvc2012|linux {
    HEADERS += src/comm/XbeeLinkInterface.h \
        src/comm/XbeeLink.h \
        src/comm/HexSpinBox.h \
        src/ui/XbeeConfigurationWindow.h \
        src/comm/CallConv.h
    SOURCES += src/comm/XbeeLink.cpp \
        src/comm/HexSpinBox.cpp \
        src/ui/XbeeConfigurationWindow.cpp
    DEFINES += XBEELINK
    INCLUDEPATH += libs/thirdParty/libxbee
# TO DO: build library when it does not exist already
    LIBS += -llibs/thirdParty/libxbee/lib/libxbee
}

###################################################################
#### --- 3DConnexion 3d Mice support (e.g. spacenavigator) --- ####
###################################################################

# xdrvlib only supported by linux (theoretical all X11) systems
# You have to install the official 3DxWare driver for linux to use 3D mouse support on linux systems!
linux-g++|linux-g++-64{
    exists(/usr/local/lib/libxdrvlib.so){
        message("Including support for Magellan 3DxWare for linux system.")
        SOURCES  += src/input/Mouse6dofInput.cpp
        HEADERS  += src/input/Mouse6dofInput.h
        LIBS += -L/usr/local/lib/ -lxdrvlib
        INCLUDEPATH *= /usr/local/include
        DEFINES += MOUSE_ENABLED_LINUX \
                    ParameterCheck                      # Hack: Has to be defined for magellan usage
    }
}

# Support for Windows systems
# You have to install the official 3DxWare driver for Windows to use the 3D mouse support on Windows systems!
win32-msvc2008|win32-msvc2010|win32-msvc2012 {
    message("Including support for 3DxWare for Windows system.")
    SOURCES  += libs/thirdParty/3DMouse/win/MouseParameters.cpp \
                libs/thirdParty/3DMouse/win/Mouse3DInput.cpp \
                src/input/Mouse6dofInput.cpp
    HEADERS  += libs/thirdParty/3DMouse/win/I3dMouseParams.h \
                libs/thirdParty/3DMouse/win/MouseParameters.h \
                libs/thirdParty/3DMouse/win/Mouse3DInput.h \
                src/input/Mouse6dofInput.h
    INCLUDEPATH += libs/thirdParty/3DMouse/win
    DEFINES += MOUSE_ENABLED_WIN
}

unix:!macx:!symbian: LIBS += -losg

OTHER_FILES += \
    dongfang_notes.txt \
    src/ui/dongfang-scrapyard.txt<|MERGE_RESOLUTION|>--- conflicted
+++ resolved
@@ -61,16 +61,6 @@
     QMAKE_MOC = "$$(QTDIR)/bin/moc.exe"
     QMAKE_RCC = "$$(QTDIR)/bin/rcc.exe"
     QMAKE_QMAKE = "$$(QTDIR)/bin/qmake.exe"
-<<<<<<< HEAD
-
-        # Build QAX for GoogleEarth API access
-        !exists( $(QTDIR)/src/activeqt/Makefile ) {
-                message( Making QAx (ONE TIME) )
-                system( cd $$(QTDIR)\\src\\activeqt && $$(QTDIR)\\bin\\qmake.exe )
-                system( cd $$(QTDIR)\\src\\activeqt\\container && $$(QTDIR)\\bin\\qmake.exe )
-                system( cd $$(QTDIR)\\src\\activeqt\\control && $$(QTDIR)\\bin\\qmake.exe )
-        }
-=======
 	
 	# Build QAX for GoogleEarth API access
 	!exists( $(QTDIR)/src/activeqt/Makefile ) {
@@ -80,7 +70,6 @@
 		system( cd $$(QTDIR)\\src\\activeqt\\control && $$(QTDIR)\\bin\\qmake.exe )
                 system( cd $$(QTDIR)\\src\\activeqt && nmake )
 	}
->>>>>>> 1f55e9c1
 }
 
 
