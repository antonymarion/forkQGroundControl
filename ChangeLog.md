--- conflicted
+++ resolved
@@ -6,13 +6,10 @@
 
 ### 3.6.0 - Daily Build
 
-<<<<<<< HEAD
 * ArduPilot: Copter - Update support to 3.5+
 * ArduPilot: Plane - Update support to 3.8+
 * ArduPilot: Rover - Update support to 3.4+
-=======
 * ArduPilot: Rework Airframe setup ui
->>>>>>> b60fe0e7
 * Plan/Pattern: Support named presets to simplify commonly used settings setup. Currently only supported by Survey.
 * ArduCopter: Handle 3.7 parameter name change from CH#_OPT to RC#_OPTION.
 * Improved support for flashing/connecting to ChibiOS bootloaders boards.
