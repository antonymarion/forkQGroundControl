/****************************************************************************
 *
 *   (c) 2009-2016 QGROUNDCONTROL PROJECT <http://www.qgroundcontrol.org>
 *
 * QGroundControl is licensed according to the terms in the file
 * COPYING.md in the root of the source code directory.
 *
 ****************************************************************************/


#include "MockLink.h"
#include "QGCLoggingCategory.h"
#include "QGCApplication.h"

#ifdef UNITTEST_BUILD
#include "UnitTest.h"
#endif

#include <QTimer>
#include <QDebug>
#include <QFile>

#include <string.h>

// FIXME: Hack to work around clean headers
#include "FirmwarePlugin/PX4/px4_custom_mode.h"

QGC_LOGGING_CATEGORY(MockLinkLog, "MockLinkLog")
QGC_LOGGING_CATEGORY(MockLinkVerboseLog, "MockLinkVerboseLog")

/// @file
///     @brief Mock implementation of a Link.
///
///     @author Don Gagne <don@thegagnes.com>

// Vehicle position is set close to default Gazebo vehicle location. This allows for multi-vehicle
// testing of a gazebo vehicle and a mocklink vehicle
double      MockLink::_defaultVehicleLatitude =     47.397f;
double      MockLink::_defaultVehicleLongitude =    8.5455f;
double      MockLink::_defaultVehicleAltitude =     488.056f;
int         MockLink::_nextVehicleSystemId =        128;
const char* MockLink::_failParam =                  "COM_FLTMODE6";

const char* MockConfiguration::_firmwareTypeKey =   "FirmwareType";
const char* MockConfiguration::_vehicleTypeKey =    "VehicleType";
const char* MockConfiguration::_sendStatusTextKey = "SendStatusText";
const char* MockConfiguration::_highLatencyKey =    "HighLatency";
const char* MockConfiguration::_failureModeKey =    "FailureMode";

MockLink::MockLink(SharedLinkConfigurationPointer& config)
    : LinkInterface                         (config)
    , _missionItemHandler                   (this, qgcApp()->toolbox()->mavlinkProtocol())
    , _name                                 ("MockLink")
    , _connected                            (false)
    , _mavlinkChannel                       (0)
    , _vehicleSystemId                      (_nextVehicleSystemId++)
    , _vehicleComponentId                   (MAV_COMP_ID_AUTOPILOT1)
    , _inNSH                                (false)
    , _mavlinkStarted                       (true)
    , _mavBaseMode                          (MAV_MODE_FLAG_MANUAL_INPUT_ENABLED | MAV_MODE_FLAG_CUSTOM_MODE_ENABLED)
    , _mavState                             (MAV_STATE_STANDBY)
    , _firmwareType                         (MAV_AUTOPILOT_PX4)
    , _vehicleType                          (MAV_TYPE_QUADROTOR)
    , _vehicleLatitude                      (_defaultVehicleLatitude + ((_vehicleSystemId - 128) * 0.0001))     // Slight offset for each vehicle
    , _vehicleLongitude                     (_defaultVehicleLongitude + ((_vehicleSystemId - 128) * 0.0001))
    , _vehicleAltitude                      (_defaultVehicleAltitude)
    , _fileServer                           (NULL)
    , _sendStatusText                       (false)
    , _apmSendHomePositionOnEmptyList       (false)
    , _failureMode                          (MockConfiguration::FailNone)
    , _sendHomePositionDelayCount           (10)    // No home position for 4 seconds
    , _sendGPSPositionDelayCount            (100)   // No gps lock for 5 seconds
    , _currentParamRequestListComponentIndex(-1)
    , _currentParamRequestListParamIndex    (-1)
    , _logDownloadCurrentOffset             (0)
    , _logDownloadBytesRemaining            (0)
    , _adsbAngle                            (0)
{
    MockConfiguration* mockConfig = qobject_cast<MockConfiguration*>(_config.data());
    _firmwareType = mockConfig->firmwareType();
    _vehicleType = mockConfig->vehicleType();
    _sendStatusText = mockConfig->sendStatusText();
    _highLatency = mockConfig->highLatency();
    _failureMode = mockConfig->failureMode();

    union px4_custom_mode   px4_cm;

    px4_cm.data = 0;
    px4_cm.main_mode = PX4_CUSTOM_MAIN_MODE_MANUAL;
    _mavCustomMode = px4_cm.data;

    _fileServer = new MockLinkFileServer(_vehicleSystemId, _vehicleComponentId, this);
    Q_CHECK_PTR(_fileServer);

    moveToThread(this);

    _loadParams();

    _adsbVehicleCoordinate = QGeoCoordinate(_vehicleLatitude, _vehicleLongitude).atDistanceAndAzimuth(1000, _adsbAngle);
    _adsbVehicleCoordinate.setAltitude(100);
}

MockLink::~MockLink(void)
{
    _disconnect();
    if (!_logDownloadFilename.isEmpty()) {
        QFile::remove(_logDownloadFilename);
    }
}

bool MockLink::_connect(void)
{
    if (!_connected) {
        _connected = true;
        _mavlinkChannel = qgcApp()->toolbox()->linkManager()->_reserveMavlinkChannel();
        if (_mavlinkChannel == 0) {
            qWarning() << "No mavlink channels available";
            return false;
        }
        // MockLinks use Mavlink 2.0
        mavlink_status_t* mavlinkStatus = mavlink_get_channel_status(_mavlinkChannel);
        mavlinkStatus->flags &= ~MAVLINK_STATUS_FLAG_OUT_MAVLINK1;
        start();
        emit connected();
    }

    return true;
}

void MockLink::_disconnect(void)
{
    if (_connected) {
        if (_mavlinkChannel != 0) {
            qgcApp()->toolbox()->linkManager()->_freeMavlinkChannel(_mavlinkChannel);
        }
        _connected = false;
        quit();
        wait();
        emit disconnected();
    }
}

void MockLink::run(void)
{
    QTimer  timer1HzTasks;
    QTimer  timer10HzTasks;
    QTimer  timer500HzTasks;

    QObject::connect(&timer1HzTasks,  &QTimer::timeout, this, &MockLink::_run1HzTasks);
    QObject::connect(&timer10HzTasks, &QTimer::timeout, this, &MockLink::_run10HzTasks);
    QObject::connect(&timer500HzTasks, &QTimer::timeout, this, &MockLink::_run500HzTasks);

    timer1HzTasks.start(1000);
    timer10HzTasks.start(100);
    timer500HzTasks.start(2);

    exec();

    QObject::disconnect(&timer1HzTasks,  &QTimer::timeout, this, &MockLink::_run1HzTasks);
    QObject::disconnect(&timer10HzTasks, &QTimer::timeout, this, &MockLink::_run10HzTasks);
    QObject::disconnect(&timer500HzTasks, &QTimer::timeout, this, &MockLink::_run500HzTasks);

    _missionItemHandler.shutdown();
}

void MockLink::_run1HzTasks(void)
{
    if (_mavlinkStarted && _connected) {
        if (_highLatency) {
            _sendHighLatency2();
        } else {
            _sendVibration();
            _sendADSBVehicles();
            if (!qgcApp()->runningUnitTests()) {
                // Sending RC Channels during unit test breaks RC tests which does it's own RC simulation
                _sendRCChannels();
            }
            if (_sendHomePositionDelayCount > 0) {
                // We delay home position for better testing
                _sendHomePositionDelayCount--;
            } else {
                _sendHomePosition();
            }
            if (_sendStatusText) {
                _sendStatusText = false;
                _sendStatusTextMessages();
            }
        }
    }
}

void MockLink::_run10HzTasks(void)
{
    if (_highLatency) {
        return;
    }

    if (_mavlinkStarted && _connected) {
        _sendHeartBeat();
        if (_sendGPSPositionDelayCount > 0) {
            // We delay gps position for better testing
            _sendGPSPositionDelayCount--;
        } else {
            _sendGpsRawInt();
        }
    }
}

void MockLink::_run500HzTasks(void)
{
    if (_highLatency) {
        return;
    }

    if (_mavlinkStarted && _connected) {
        _paramRequestListWorker();
        _logDownloadWorker();
    }
}

void MockLink::_loadParams(void)
{
    QFile paramFile;

    if (_firmwareType == MAV_AUTOPILOT_ARDUPILOTMEGA) {
        if (_vehicleType == MAV_TYPE_FIXED_WING) {
            paramFile.setFileName(":/MockLink/APMArduPlaneMockLink.params");
        } else if (_vehicleType == MAV_TYPE_SUBMARINE ) {
            paramFile.setFileName(":/MockLink/APMArduSubMockLink.params");
        } else {
            paramFile.setFileName(":/MockLink/APMArduCopterMockLink.params");
        }
    } else {
        paramFile.setFileName(":/MockLink/PX4MockLink.params");
    }


    bool success = paramFile.open(QFile::ReadOnly);
    Q_UNUSED(success);
    Q_ASSERT(success);

    QTextStream paramStream(&paramFile);

    while (!paramStream.atEnd()) {
        QString line = paramStream.readLine();

        if (line.startsWith("#")) {
            continue;
        }

        QStringList paramData = line.split("\t");
        Q_ASSERT(paramData.count() == 5);

        QString paramName = paramData.at(2);
        QString valStr = paramData.at(3);
        uint paramType = paramData.at(4).toUInt();

        QVariant paramValue;
        switch (paramType) {
        case MAV_PARAM_TYPE_REAL32:
            paramValue = QVariant(valStr.toFloat());
            break;
        case MAV_PARAM_TYPE_UINT32:
            paramValue = QVariant(valStr.toUInt());
            break;
        case MAV_PARAM_TYPE_INT32:
            paramValue = QVariant(valStr.toInt());
            break;
        case MAV_PARAM_TYPE_UINT16:
            paramValue = QVariant((quint16)valStr.toUInt());
            break;
        case MAV_PARAM_TYPE_INT16:
            paramValue = QVariant((qint16)valStr.toInt());
            break;
        case MAV_PARAM_TYPE_UINT8:
            paramValue = QVariant((quint8)valStr.toUInt());
            break;
        case MAV_PARAM_TYPE_INT8:
            paramValue = QVariant((qint8)valStr.toUInt());
            break;
        default:
            qCritical() << "Unknown type" << paramType;
            paramValue = QVariant(valStr.toInt());
            break;
        }

        qCDebug(MockLinkVerboseLog) << "Loading param" << paramName << paramValue;

        _mapParamName2Value[_vehicleComponentId][paramName] = paramValue;
        _mapParamName2MavParamType[paramName] = static_cast<MAV_PARAM_TYPE>(paramType);
    }
}

void MockLink::_sendHeartBeat(void)
{
    mavlink_message_t   msg;

    mavlink_msg_heartbeat_pack_chan(_vehicleSystemId,
                                    _vehicleComponentId,
                                    _mavlinkChannel,
                                    &msg,
                                    _vehicleType,        // MAV_TYPE
                                    _firmwareType,      // MAV_AUTOPILOT
                                    _mavBaseMode,        // MAV_MODE
                                    _mavCustomMode,      // custom mode
                                    _mavState);          // MAV_STATE

    respondWithMavlinkMessage(msg);
}

void MockLink::_sendHighLatency2(void)
{
    mavlink_message_t   msg;

<<<<<<< HEAD
=======
    union px4_custom_mode   px4_cm;
    px4_cm.data = _mavCustomMode;

    qDebug() << "Sending" << _mavCustomMode;
>>>>>>> 67118103
    mavlink_msg_high_latency2_pack_chan(_vehicleSystemId,
                                        _vehicleComponentId,
                                        _mavlinkChannel,
                                        &msg,
                                        0,                          // timestamp
                                        _vehicleType,               // MAV_TYPE
                                        _firmwareType,              // MAV_AUTOPILOT
<<<<<<< HEAD
                                        _flightModeEnumValue(),     // flight_mode
=======
                                        px4_cm.custom_mode_hl,      // custom_mode
>>>>>>> 67118103
                                        (int32_t)(_vehicleLatitude  * 1E7),
                                        (int32_t)(_vehicleLongitude * 1E7),
                                        (int16_t)_vehicleAltitude,
                                        (int16_t)_vehicleAltitude,  // target_altitude,
                                        0,                          // heading
                                        0,                          // target_heading
                                        0,                          // target_distance
                                        0,                          // throttle
                                        0,                          // airspeed
                                        0,                          // airspeed_sp
                                        0,                          // groundspeed
                                        0,                          // windspeed,
                                        0,                          // wind_heading
                                        UINT8_MAX,                  // eph not known
                                        UINT8_MAX,                  // epv not known
                                        0,                          // temperature_air
                                        0,                          // climb_rate
                                        -1,                         // battery, do not use?
                                        0,                          // wp_num
                                        0,                          // failure_flags
<<<<<<< HEAD
                                        0,                          // failsafe
                                        0, 0, 0);                   // custom0, custom1, custom2

=======
                                        0, 0, 0);                   // custom0, custom1, custom2
>>>>>>> 67118103
    respondWithMavlinkMessage(msg);
}

void MockLink::_sendVibration(void)
{
    mavlink_message_t   msg;

    mavlink_msg_vibration_pack_chan(_vehicleSystemId,
                                    _vehicleComponentId,
                                    _mavlinkChannel,
                                    &msg,
                                    0,       // time_usec
                                    50.5,    // vibration_x,
                                    10.5,    // vibration_y,
                                    60.0,    // vibration_z,
                                    1,       // clipping_0
                                    2,       // clipping_0
                                    3);      // clipping_0

    respondWithMavlinkMessage(msg);
}

void MockLink::respondWithMavlinkMessage(const mavlink_message_t& msg)
{
    uint8_t buffer[MAVLINK_MAX_PACKET_LEN];

    int cBuffer = mavlink_msg_to_send_buffer(buffer, &msg);
    QByteArray bytes((char *)buffer, cBuffer);
    emit bytesReceived(this, bytes);
}

/// @brief Called when QGC wants to write bytes to the MAV
void MockLink::_writeBytes(const QByteArray bytes)
{
    if (_inNSH) {
        _handleIncomingNSHBytes(bytes.constData(), bytes.count());
    } else {
        if (bytes.startsWith(QByteArray("\r\r\r"))) {
            _inNSH  = true;
            _handleIncomingNSHBytes(&bytes.constData()[3], bytes.count() - 3);
        }

        _handleIncomingMavlinkBytes((uint8_t *)bytes.constData(), bytes.count());
    }
}

/// @brief Handle incoming bytes which are meant to be interpreted by the NuttX shell
void MockLink::_handleIncomingNSHBytes(const char* bytes, int cBytes)
{
    Q_UNUSED(cBytes);

    // Drop back out of NSH
    if (cBytes == 4 && bytes[0] == '\r' && bytes[1] == '\r' && bytes[2] == '\r') {
        _inNSH  = false;
        return;
    }

    if (cBytes > 0) {
        qDebug() << "NSH:" << (const char*)bytes;

#if 0
        // MockLink not quite ready to handle this correctly yet
        if (strncmp(bytes, "sh /etc/init.d/rc.usb\n", cBytes) == 0) {
            // This is the mavlink start command
            _mavlinkStarted = true;
        }
#endif
    }
}

/// @brief Handle incoming bytes which are meant to be handled by the mavlink protocol
void MockLink::_handleIncomingMavlinkBytes(const uint8_t* bytes, int cBytes)
{
    mavlink_message_t msg;
    mavlink_status_t comm;

    for (qint64 i=0; i<cBytes; i++)
    {
        if (!mavlink_parse_char(_mavlinkChannel, bytes[i], &msg, &comm)) {
            continue;
        }

        if (_missionItemHandler.handleMessage(msg)) {
            continue;
        }

        switch (msg.msgid) {
        case MAVLINK_MSG_ID_HEARTBEAT:
            _handleHeartBeat(msg);
            break;

        case MAVLINK_MSG_ID_PARAM_REQUEST_LIST:
            _handleParamRequestList(msg);
            break;

        case MAVLINK_MSG_ID_SET_MODE:
            _handleSetMode(msg);
            break;

        case MAVLINK_MSG_ID_PARAM_SET:
            _handleParamSet(msg);
            break;

        case MAVLINK_MSG_ID_PARAM_REQUEST_READ:
            _handleParamRequestRead(msg);
            break;

        case MAVLINK_MSG_ID_FILE_TRANSFER_PROTOCOL:
            _handleFTP(msg);
            break;

        case MAVLINK_MSG_ID_COMMAND_LONG:
            _handleCommandLong(msg);
            break;

        case MAVLINK_MSG_ID_MANUAL_CONTROL:
            _handleManualControl(msg);
            break;

        case MAVLINK_MSG_ID_LOG_REQUEST_LIST:
            _handleLogRequestList(msg);
            break;

        case MAVLINK_MSG_ID_LOG_REQUEST_DATA:
            _handleLogRequestData(msg);
            break;

        default:
            break;
        }
    }
}

void MockLink::_handleHeartBeat(const mavlink_message_t& msg)
{
    Q_UNUSED(msg);
    qCDebug(MockLinkLog) << "Heartbeat";
}

void MockLink::_handleSetMode(const mavlink_message_t& msg)
{
    mavlink_set_mode_t request;
    mavlink_msg_set_mode_decode(&msg, &request);

    Q_ASSERT(request.target_system == _vehicleSystemId);

    _mavBaseMode = request.base_mode;
    _mavCustomMode = request.custom_mode;
}

void MockLink::_handleManualControl(const mavlink_message_t& msg)
{
    mavlink_manual_control_t manualControl;
    mavlink_msg_manual_control_decode(&msg, &manualControl);

    qDebug() << "MANUAL_CONTROL" << manualControl.x << manualControl.y << manualControl.z << manualControl.r;
}

void MockLink::_setParamFloatUnionIntoMap(int componentId, const QString& paramName, float paramFloat)
{
    mavlink_param_union_t   valueUnion;

    Q_ASSERT(_mapParamName2Value.contains(componentId));
    Q_ASSERT(_mapParamName2Value[componentId].contains(paramName));
    Q_ASSERT(_mapParamName2MavParamType.contains(paramName));

    valueUnion.param_float = paramFloat;

    MAV_PARAM_TYPE paramType = _mapParamName2MavParamType[paramName];

    QVariant paramVariant;

    switch (paramType) {
    case MAV_PARAM_TYPE_REAL32:
        paramVariant = QVariant::fromValue(valueUnion.param_float);
        break;

    case MAV_PARAM_TYPE_UINT32:
        paramVariant = QVariant::fromValue(valueUnion.param_uint32);
        break;

    case MAV_PARAM_TYPE_INT32:
        paramVariant = QVariant::fromValue(valueUnion.param_int32);
        break;

    case MAV_PARAM_TYPE_UINT16:
        paramVariant = QVariant::fromValue(valueUnion.param_uint16);
        break;

    case MAV_PARAM_TYPE_INT16:
        paramVariant = QVariant::fromValue(valueUnion.param_int16);
        break;

    case MAV_PARAM_TYPE_UINT8:
        paramVariant = QVariant::fromValue(valueUnion.param_uint8);
        break;

    case MAV_PARAM_TYPE_INT8:
        paramVariant = QVariant::fromValue(valueUnion.param_int8);
        break;

    default:
        qCritical() << "Invalid parameter type" << paramType;
        paramVariant = QVariant::fromValue(valueUnion.param_int32);
        break;
    }

    qCDebug(MockLinkLog) << "_setParamFloatUnionIntoMap" << paramName << paramVariant;
    _mapParamName2Value[componentId][paramName] = paramVariant;
}

/// Convert from a parameter variant to the float value from mavlink_param_union_t
float MockLink::_floatUnionForParam(int componentId, const QString& paramName)
{
    mavlink_param_union_t   valueUnion;

    Q_ASSERT(_mapParamName2Value.contains(componentId));
    Q_ASSERT(_mapParamName2Value[componentId].contains(paramName));
    Q_ASSERT(_mapParamName2MavParamType.contains(paramName));

    MAV_PARAM_TYPE paramType = _mapParamName2MavParamType[paramName];
    QVariant paramVar = _mapParamName2Value[componentId][paramName];

    switch (paramType) {
    case MAV_PARAM_TYPE_REAL32:
        valueUnion.param_float = paramVar.toFloat();
        break;

    case MAV_PARAM_TYPE_UINT32:
        if (_firmwareType == MAV_AUTOPILOT_ARDUPILOTMEGA) {
            valueUnion.param_float = paramVar.toUInt();
        } else {
            valueUnion.param_uint32 = paramVar.toUInt();
        }
        break;

    case MAV_PARAM_TYPE_INT32:
        if (_firmwareType == MAV_AUTOPILOT_ARDUPILOTMEGA) {
            valueUnion.param_float = paramVar.toInt();
        } else {
            valueUnion.param_int32 = paramVar.toInt();
        }
        break;

    case MAV_PARAM_TYPE_UINT16:
        if (_firmwareType == MAV_AUTOPILOT_ARDUPILOTMEGA) {
            valueUnion.param_float = paramVar.toUInt();
        } else {
            valueUnion.param_uint16 = paramVar.toUInt();
        }
        break;

    case MAV_PARAM_TYPE_INT16:
        if (_firmwareType == MAV_AUTOPILOT_ARDUPILOTMEGA) {
            valueUnion.param_float = paramVar.toInt();
        } else {
            valueUnion.param_int16 = paramVar.toInt();
        }
        break;

    case MAV_PARAM_TYPE_UINT8:
        if (_firmwareType == MAV_AUTOPILOT_ARDUPILOTMEGA) {
            valueUnion.param_float = paramVar.toUInt();
        } else {
            valueUnion.param_uint8 = paramVar.toUInt();
        }
        break;

    case MAV_PARAM_TYPE_INT8:
        if (_firmwareType == MAV_AUTOPILOT_ARDUPILOTMEGA) {
            valueUnion.param_float = (unsigned char)paramVar.toChar().toLatin1();
        } else {
            valueUnion.param_int8 = (unsigned char)paramVar.toChar().toLatin1();
        }
        break;

    default:
        if (_firmwareType == MAV_AUTOPILOT_ARDUPILOTMEGA) {
            valueUnion.param_float = paramVar.toInt();
        } else {
            valueUnion.param_int32 = paramVar.toInt();
        }
        qCritical() << "Invalid parameter type" << paramType;
    }

    return valueUnion.param_float;
}

void MockLink::_handleParamRequestList(const mavlink_message_t& msg)
{
    if (_failureMode == MockConfiguration::FailParamNoReponseToRequestList) {
        return;
    }

    mavlink_param_request_list_t request;

    mavlink_msg_param_request_list_decode(&msg, &request);

    Q_ASSERT(request.target_system == _vehicleSystemId);
    Q_ASSERT(request.target_component == MAV_COMP_ID_ALL);

    // Start the worker routine
    _currentParamRequestListComponentIndex = 0;
    _currentParamRequestListParamIndex = 0;
}

/// Sends the next parameter to the vehicle
void MockLink::_paramRequestListWorker(void)
{
    if (_currentParamRequestListComponentIndex == -1) {
        // Initial request complete
        return;
    }

    int componentId = _mapParamName2Value.keys()[_currentParamRequestListComponentIndex];
    int cParameters = _mapParamName2Value[componentId].count();
    QString paramName = _mapParamName2Value[componentId].keys()[_currentParamRequestListParamIndex];

    if ((_failureMode == MockConfiguration::FailMissingParamOnInitialReqest || _failureMode == MockConfiguration::FailMissingParamOnAllRequests) && paramName == _failParam) {
        qCDebug(MockLinkLog) << "Skipping param send:" << paramName;
    } else {

        char paramId[MAVLINK_MSG_ID_PARAM_VALUE_LEN];
        mavlink_message_t responseMsg;

        Q_ASSERT(_mapParamName2Value[componentId].contains(paramName));
        Q_ASSERT(_mapParamName2MavParamType.contains(paramName));

        MAV_PARAM_TYPE paramType = _mapParamName2MavParamType[paramName];

        Q_ASSERT(paramName.length() <= MAVLINK_MSG_ID_PARAM_VALUE_LEN);
        strncpy(paramId, paramName.toLocal8Bit().constData(), MAVLINK_MSG_ID_PARAM_VALUE_LEN);

        qCDebug(MockLinkLog) << "Sending msg_param_value" << componentId << paramId << paramType << _mapParamName2Value[componentId][paramId];

        mavlink_msg_param_value_pack_chan(_vehicleSystemId,
                                          componentId,                                   // component id
                                          _mavlinkChannel,
                                          &responseMsg,                                  // Outgoing message
                                          paramId,                                       // Parameter name
                                          _floatUnionForParam(componentId, paramName),   // Parameter value
                                          paramType,                                     // MAV_PARAM_TYPE
                                          cParameters,                                   // Total number of parameters
                                          _currentParamRequestListParamIndex);           // Index of this parameter
        respondWithMavlinkMessage(responseMsg);
    }

    // Move to next param index
    if (++_currentParamRequestListParamIndex >= cParameters) {
        // We've sent the last parameter for this component, move to next component
        if (++_currentParamRequestListComponentIndex >= _mapParamName2Value.keys().count()) {
            // We've finished sending the last parameter for the last component, request is complete
            _currentParamRequestListComponentIndex = -1;
        } else {
            _currentParamRequestListParamIndex = 0;
        }
    }
}

void MockLink::_handleParamSet(const mavlink_message_t& msg)
{
    mavlink_param_set_t request;
    mavlink_msg_param_set_decode(&msg, &request);

    Q_ASSERT(request.target_system == _vehicleSystemId);
    int componentId = request.target_component;

    // Param may not be null terminated if exactly fits
    char paramId[MAVLINK_MSG_PARAM_SET_FIELD_PARAM_ID_LEN + 1];
    paramId[MAVLINK_MSG_PARAM_SET_FIELD_PARAM_ID_LEN] = 0;
    strncpy(paramId, request.param_id, MAVLINK_MSG_PARAM_SET_FIELD_PARAM_ID_LEN);

    qCDebug(MockLinkLog) << "_handleParamSet" << componentId << paramId << request.param_type;

    Q_ASSERT(_mapParamName2Value.contains(componentId));
    Q_ASSERT(_mapParamName2Value[componentId].contains(paramId));
    Q_ASSERT(request.param_type == _mapParamName2MavParamType[paramId]);

    // Save the new value
    _setParamFloatUnionIntoMap(componentId, paramId, request.param_value);

    // Respond with a param_value to ack
    mavlink_message_t responseMsg;
    mavlink_msg_param_value_pack_chan(_vehicleSystemId,
                                      componentId,                                               // component id
                                      _mavlinkChannel,
                                      &responseMsg,                                              // Outgoing message
                                      paramId,                                                   // Parameter name
                                      request.param_value,                                       // Send same value back
                                      request.param_type,                                        // Send same type back
                                      _mapParamName2Value[componentId].count(),                  // Total number of parameters
                                      _mapParamName2Value[componentId].keys().indexOf(paramId)); // Index of this parameter
    respondWithMavlinkMessage(responseMsg);
}

void MockLink::_handleParamRequestRead(const mavlink_message_t& msg)
{
    mavlink_message_t   responseMsg;
    mavlink_param_request_read_t request;
    mavlink_msg_param_request_read_decode(&msg, &request);

    const QString paramName(QString::fromLocal8Bit(request.param_id, strnlen(request.param_id, MAVLINK_MSG_PARAM_REQUEST_READ_FIELD_PARAM_ID_LEN)));
    int componentId = request.target_component;

    // special case for magic _HASH_CHECK value
    if (request.target_component == MAV_COMP_ID_ALL && paramName == "_HASH_CHECK") {
        mavlink_param_union_t   valueUnion;
        valueUnion.type = MAV_PARAM_TYPE_UINT32;
        valueUnion.param_uint32 = 0;
        // Special case of magic hash check value
        mavlink_msg_param_value_pack_chan(_vehicleSystemId,
                                          componentId,
                                          _mavlinkChannel,
                                          &responseMsg,
                                          request.param_id,
                                          valueUnion.param_float,
                                          MAV_PARAM_TYPE_UINT32,
                                          0,
                                          -1);
        respondWithMavlinkMessage(responseMsg);
        return;
    }

    Q_ASSERT(_mapParamName2Value.contains(componentId));

    char paramId[MAVLINK_MSG_PARAM_REQUEST_READ_FIELD_PARAM_ID_LEN + 1];
    paramId[0] = 0;

    Q_ASSERT(request.target_system == _vehicleSystemId);

    if (request.param_index == -1) {
        // Request is by param name. Param may not be null terminated if exactly fits
        strncpy(paramId, request.param_id, MAVLINK_MSG_PARAM_REQUEST_READ_FIELD_PARAM_ID_LEN);
    } else {
        // Request is by index

        Q_ASSERT(request.param_index >= 0 && request.param_index < _mapParamName2Value[componentId].count());

        QString key = _mapParamName2Value[componentId].keys().at(request.param_index);
        Q_ASSERT(key.length() <= MAVLINK_MSG_PARAM_REQUEST_READ_FIELD_PARAM_ID_LEN);
        strcpy(paramId, key.toLocal8Bit().constData());
    }

    Q_ASSERT(_mapParamName2Value[componentId].contains(paramId));
    Q_ASSERT(_mapParamName2MavParamType.contains(paramId));

    if (_failureMode == MockConfiguration::FailMissingParamOnAllRequests && strcmp(paramId, _failParam) == 0) {
        qCDebug(MockLinkLog) << "Ignoring request read for " << _failParam;
        // Fail to send this param no matter what
        return;
    }

    mavlink_msg_param_value_pack_chan(_vehicleSystemId,
                                      componentId,                                               // component id
                                      _mavlinkChannel,
                                      &responseMsg,                                              // Outgoing message
                                      paramId,                                                   // Parameter name
                                      _floatUnionForParam(componentId, paramId),                 // Parameter value
                                      _mapParamName2MavParamType[paramId],                       // Parameter type
                                      _mapParamName2Value[componentId].count(),                  // Total number of parameters
                                      _mapParamName2Value[componentId].keys().indexOf(paramId)); // Index of this parameter
    respondWithMavlinkMessage(responseMsg);
}

void MockLink::emitRemoteControlChannelRawChanged(int channel, uint16_t raw)
{
    uint16_t chanRaw[18];

    for (int i=0; i<18; i++) {
        chanRaw[i] = UINT16_MAX;
    }
    chanRaw[channel] = raw;

    mavlink_message_t responseMsg;
    mavlink_msg_rc_channels_pack_chan(_vehicleSystemId,
                                      _vehicleComponentId,
                                      _mavlinkChannel,
                                      &responseMsg,          // Outgoing message
                                      0,                     // time since boot, ignored
                                      18,                    // channel count
                                      chanRaw[0],            // channel raw value
            chanRaw[1],            // channel raw value
            chanRaw[2],            // channel raw value
            chanRaw[3],            // channel raw value
            chanRaw[4],            // channel raw value
            chanRaw[5],            // channel raw value
            chanRaw[6],            // channel raw value
            chanRaw[7],            // channel raw value
            chanRaw[8],            // channel raw value
            chanRaw[9],            // channel raw value
            chanRaw[10],           // channel raw value
            chanRaw[11],           // channel raw value
            chanRaw[12],           // channel raw value
            chanRaw[13],           // channel raw value
            chanRaw[14],           // channel raw value
            chanRaw[15],           // channel raw value
            chanRaw[16],           // channel raw value
            chanRaw[17],           // channel raw value
            0);                    // rss
    respondWithMavlinkMessage(responseMsg);
}

void MockLink::_handleFTP(const mavlink_message_t& msg)
{
    Q_ASSERT(_fileServer);
    _fileServer->handleFTPMessage(msg);
}

void MockLink::_handleCommandLong(const mavlink_message_t& msg)
{
    static bool firstCmdUser3 = true;
    static bool firstCmdUser4 = true;

    mavlink_command_long_t request;
    uint8_t commandResult = MAV_RESULT_UNSUPPORTED;

    mavlink_msg_command_long_decode(&msg, &request);

    switch (request.command) {
    case MAV_CMD_COMPONENT_ARM_DISARM:
        if (request.param1 == 0.0f) {
            _mavBaseMode &= ~MAV_MODE_FLAG_SAFETY_ARMED;
        } else {
            _mavBaseMode |= MAV_MODE_FLAG_SAFETY_ARMED;
        }
        commandResult = MAV_RESULT_ACCEPTED;
        break;
    case MAV_CMD_PREFLIGHT_CALIBRATION:
        _handlePreFlightCalibration(request);
        commandResult = MAV_RESULT_ACCEPTED;
        break;
    case MAV_CMD_PREFLIGHT_STORAGE:
        commandResult = MAV_RESULT_ACCEPTED;
        break;
    case MAV_CMD_REQUEST_AUTOPILOT_CAPABILITIES:
        commandResult = MAV_RESULT_ACCEPTED;
        _respondWithAutopilotVersion();
        break;
    case MAV_CMD_USER_1:
        // Test command which always returns MAV_RESULT_ACCEPTED
        commandResult = MAV_RESULT_ACCEPTED;
        break;
    case MAV_CMD_USER_2:
        // Test command which always returns MAV_RESULT_FAILED
        commandResult = MAV_RESULT_FAILED;
        break;
    case MAV_CMD_USER_3:
        // Test command which returns MAV_RESULT_ACCEPTED on second attempt
        if (firstCmdUser3) {
            firstCmdUser3 = false;
            return;
        } else {
            firstCmdUser3 = true;
            commandResult = MAV_RESULT_ACCEPTED;
        }
        break;
    case MAV_CMD_USER_4:
        // Test command which returns MAV_RESULT_FAILED on second attempt
        if (firstCmdUser4) {
            firstCmdUser4 = false;
            return;
        } else {
            firstCmdUser4 = true;
            commandResult = MAV_RESULT_FAILED;
        }
        break;
    case MAV_CMD_USER_5:
        // No response
        return;
        break;
    }

    mavlink_message_t commandAck;
    mavlink_msg_command_ack_pack_chan(_vehicleSystemId,
                                      _vehicleComponentId,
                                      _mavlinkChannel,
                                      &commandAck,
                                      request.command,
                                      commandResult,
                                      0,    // progress
                                      0,    // result_param2
                                      0,    // target_system
                                      0);   // target_component
    respondWithMavlinkMessage(commandAck);
}

void MockLink::_respondWithAutopilotVersion(void)
{
    mavlink_message_t msg;

    uint8_t customVersion[8] = { };
    uint32_t flightVersion = 0;
#if !defined(NO_ARDUPILOT_DIALECT)
    if (_firmwareType == MAV_AUTOPILOT_ARDUPILOTMEGA) {
        flightVersion |= 3 << (8*3);
        flightVersion |= 5 << (8*2);
        flightVersion |= 0 << (8*1);
        flightVersion |= FIRMWARE_VERSION_TYPE_DEV << (8*0);
    } else if (_firmwareType == MAV_AUTOPILOT_PX4) {
#endif
        flightVersion |= 1 << (8*3);
        flightVersion |= 4 << (8*2);
        flightVersion |= 1 << (8*1);
        flightVersion |= FIRMWARE_VERSION_TYPE_DEV << (8*0);
#if !defined(NO_ARDUPILOT_DIALECT)
    }
#endif
    mavlink_msg_autopilot_version_pack_chan(_vehicleSystemId,
                                            _vehicleComponentId,
                                            _mavlinkChannel,
                                            &msg,
                                            MAV_PROTOCOL_CAPABILITY_MAVLINK2 | (_firmwareType == MAV_AUTOPILOT_ARDUPILOTMEGA ? 0 : MAV_PROTOCOL_CAPABILITY_MISSION_FENCE | MAV_PROTOCOL_CAPABILITY_MISSION_RALLY),
                                            flightVersion,                   // flight_sw_version,
                                            0,                               // middleware_sw_version,
                                            0,                               // os_sw_version,
                                            0,                               // board_version,
                                            (uint8_t *)&customVersion,       // flight_custom_version,
                                            (uint8_t *)&customVersion,       // middleware_custom_version,
                                            (uint8_t *)&customVersion,       // os_custom_version,
                                            0,                               // vendor_id,
                                            0,                               // product_id,
                                            0,                               // uid
                                            0);                              // uid2
    respondWithMavlinkMessage(msg);
}

void MockLink::setMissionItemFailureMode(MockLinkMissionItemHandler::FailureMode_t failureMode)
{
    _missionItemHandler.setMissionItemFailureMode(failureMode);
}

void MockLink::_sendHomePosition(void)
{
    mavlink_message_t msg;

    float bogus[4];
    bogus[0] = 0.0f;
    bogus[1] = 0.0f;
    bogus[2] = 0.0f;
    bogus[3] = 0.0f;

    mavlink_msg_home_position_pack_chan(_vehicleSystemId,
                                        _vehicleComponentId,
                                        _mavlinkChannel,
                                        &msg,
                                        (int32_t)(_vehicleLatitude * 1E7),
                                        (int32_t)(_vehicleLongitude * 1E7),
                                        (int32_t)(_vehicleAltitude * 1000),
                                        0.0f, 0.0f, 0.0f,
                                        &bogus[0],
            0.0f, 0.0f, 0.0f,
            0);
    respondWithMavlinkMessage(msg);
}

void MockLink::_sendGpsRawInt(void)
{
    static uint64_t timeTick = 0;
    mavlink_message_t msg;

    mavlink_msg_gps_raw_int_pack_chan(_vehicleSystemId,
                                      _vehicleComponentId,
                                      _mavlinkChannel,
                                      &msg,
                                      timeTick++,                            // time since boot
                                      3,                                     // 3D fix
                                      (int32_t)(_vehicleLatitude  * 1E7),
                                      (int32_t)(_vehicleLongitude * 1E7),
                                      (int32_t)(_vehicleAltitude  * 1000),
                                      UINT16_MAX, UINT16_MAX,                // HDOP/VDOP not known
                                      UINT16_MAX,                            // velocity not known
                                      UINT16_MAX,                            // course over ground not known
                                      8,                                     // satellite count
                                      //-- Extension
                                      0,                                    // Altitude (above WGS84, EGM96 ellipsoid), in meters * 1000 (positive for up).
                                      0,                                    // Position uncertainty in meters * 1000 (positive for up).
                                      0,                                    // Altitude uncertainty in meters * 1000 (positive for up).
                                      0,                                    // Speed uncertainty in meters * 1000 (positive for up).
                                      0);                                   // Heading / track uncertainty in degrees * 1e5.
    respondWithMavlinkMessage(msg);
}

void MockLink::_sendStatusTextMessages(void)
{
    struct StatusMessage {
        MAV_SEVERITY        severity;
        const char*         msg;
    };

    static const struct StatusMessage rgMessages[] = {
    { MAV_SEVERITY_INFO,        "#Testing audio output" },
    { MAV_SEVERITY_EMERGENCY,   "Status text emergency" },
    { MAV_SEVERITY_ALERT,       "Status text alert" },
    { MAV_SEVERITY_CRITICAL,    "Status text critical" },
    { MAV_SEVERITY_ERROR,       "Status text error" },
    { MAV_SEVERITY_WARNING,     "Status text warning" },
    { MAV_SEVERITY_NOTICE,      "Status text notice" },
    { MAV_SEVERITY_INFO,        "Status text info" },
    { MAV_SEVERITY_DEBUG,       "Status text debug" },
};

    for (size_t i=0; i<sizeof(rgMessages)/sizeof(rgMessages[0]); i++) {
        mavlink_message_t msg;
        const struct StatusMessage* status = &rgMessages[i];

        mavlink_msg_statustext_pack_chan(_vehicleSystemId,
                                         _vehicleComponentId,
                                         _mavlinkChannel,
                                         &msg,
                                         status->severity,
                                         status->msg);
        respondWithMavlinkMessage(msg);
    }
}

MockConfiguration::MockConfiguration(const QString& name)
    : LinkConfiguration(name)
    , _firmwareType     (MAV_AUTOPILOT_PX4)
    , _vehicleType      (MAV_TYPE_QUADROTOR)
    , _sendStatusText   (false)
    , _highLatency      (false)
    , _failureMode      (FailNone)
{

}

MockConfiguration::MockConfiguration(MockConfiguration* source)
    : LinkConfiguration(source)
{
    _firmwareType =     source->_firmwareType;
    _vehicleType =      source->_vehicleType;
    _sendStatusText =   source->_sendStatusText;
    _highLatency =      source->_highLatency;
    _failureMode =      source->_failureMode;
}

void MockConfiguration::copyFrom(LinkConfiguration *source)
{
    LinkConfiguration::copyFrom(source);
    MockConfiguration* usource = dynamic_cast<MockConfiguration*>(source);

    if (!usource) {
        qWarning() << "dynamic_cast failed" << source << usource;
        return;
    }

    _firmwareType =     usource->_firmwareType;
    _vehicleType =      usource->_vehicleType;
    _sendStatusText =   usource->_sendStatusText;
    _highLatency =      usource->_highLatency;
    _failureMode =      usource->_failureMode;
}

void MockConfiguration::saveSettings(QSettings& settings, const QString& root)
{
    settings.beginGroup(root);
    settings.setValue(_firmwareTypeKey, (int)_firmwareType);
    settings.setValue(_vehicleTypeKey, (int)_vehicleType);
    settings.setValue(_sendStatusTextKey, _sendStatusText);
    settings.setValue(_highLatencyKey, _highLatency);
    settings.setValue(_failureModeKey, (int)_failureMode);
    settings.sync();
    settings.endGroup();
}

void MockConfiguration::loadSettings(QSettings& settings, const QString& root)
{
    settings.beginGroup(root);
    _firmwareType = (MAV_AUTOPILOT)settings.value(_firmwareTypeKey, (int)MAV_AUTOPILOT_PX4).toInt();
    _vehicleType = (MAV_TYPE)settings.value(_vehicleTypeKey, (int)MAV_TYPE_QUADROTOR).toInt();
    _sendStatusText = settings.value(_sendStatusTextKey, false).toBool();
    _highLatency = settings.value(_highLatencyKey, false).toBool();
    _failureMode = (FailureMode_t)settings.value(_failureModeKey, (int)FailNone).toInt();
    settings.endGroup();
}

void MockConfiguration::updateSettings()
{
    if (_link) {
        MockLink* ulink = dynamic_cast<MockLink*>(_link);
        if (ulink) {
            // Restart connect not supported
            qWarning() << "updateSettings not supported";
            //ulink->_restartConnection();
        }
    }
}

MockLink*  MockLink::_startMockLink(MockConfiguration* mockConfig)
{
    LinkManager* linkMgr = qgcApp()->toolbox()->linkManager();

    mockConfig->setDynamic(true);
    SharedLinkConfigurationPointer config = linkMgr->addConfiguration(mockConfig);

    return qobject_cast<MockLink*>(linkMgr->createConnectedLink(config));
}

MockLink*  MockLink::startPX4MockLink(bool sendStatusText, MockConfiguration::FailureMode_t failureMode)
{
    MockConfiguration* mockConfig = new MockConfiguration("PX4 MockLink");

    mockConfig->setFirmwareType(MAV_AUTOPILOT_PX4);
    mockConfig->setVehicleType(MAV_TYPE_QUADROTOR);
    mockConfig->setSendStatusText(sendStatusText);
    mockConfig->setFailureMode(failureMode);

    return _startMockLink(mockConfig);
}

MockLink*  MockLink::startGenericMockLink(bool sendStatusText, MockConfiguration::FailureMode_t failureMode)
{
    MockConfiguration* mockConfig = new MockConfiguration("Generic MockLink");

    mockConfig->setFirmwareType(MAV_AUTOPILOT_GENERIC);
    mockConfig->setVehicleType(MAV_TYPE_QUADROTOR);
    mockConfig->setSendStatusText(sendStatusText);
    mockConfig->setFailureMode(failureMode);

    return _startMockLink(mockConfig);
}

MockLink*  MockLink::startAPMArduCopterMockLink(bool sendStatusText, MockConfiguration::FailureMode_t failureMode)
{
    MockConfiguration* mockConfig = new MockConfiguration("APM ArduCopter MockLink");

    mockConfig->setFirmwareType(MAV_AUTOPILOT_ARDUPILOTMEGA);
    mockConfig->setVehicleType(MAV_TYPE_QUADROTOR);
    mockConfig->setSendStatusText(sendStatusText);
    mockConfig->setFailureMode(failureMode);

    return _startMockLink(mockConfig);
}

MockLink*  MockLink::startAPMArduPlaneMockLink(bool sendStatusText, MockConfiguration::FailureMode_t failureMode)
{
    MockConfiguration* mockConfig = new MockConfiguration("APM ArduPlane MockLink");

    mockConfig->setFirmwareType(MAV_AUTOPILOT_ARDUPILOTMEGA);
    mockConfig->setVehicleType(MAV_TYPE_FIXED_WING);
    mockConfig->setSendStatusText(sendStatusText);
    mockConfig->setFailureMode(failureMode);

    return _startMockLink(mockConfig);
}

MockLink*  MockLink::startAPMArduSubMockLink(bool sendStatusText, MockConfiguration::FailureMode_t failureMode)
{
    MockConfiguration* mockConfig = new MockConfiguration("APM ArduSub MockLink");

    mockConfig->setFirmwareType(MAV_AUTOPILOT_ARDUPILOTMEGA);
    mockConfig->setVehicleType(MAV_TYPE_SUBMARINE);
    mockConfig->setSendStatusText(sendStatusText);
    mockConfig->setFailureMode(failureMode);

    return _startMockLink(mockConfig);
}

void MockLink::_sendRCChannels(void)
{
    mavlink_message_t   msg;

    mavlink_msg_rc_channels_pack_chan(_vehicleSystemId,
                                      _vehicleComponentId,
                                      _mavlinkChannel,
                                      &msg,
                                      0,                     // time_boot_ms
                                      8,                     // chancount
                                      1500,                  // chan1_raw
                                      1500,                  // chan2_raw
                                      1500,                  // chan3_raw
                                      1500,                  // chan4_raw
                                      1500,                  // chan5_raw
                                      1500,                  // chan6_raw
                                      1500,                  // chan7_raw
                                      1500,                  // chan8_raw
                                      UINT16_MAX, UINT16_MAX, UINT16_MAX, UINT16_MAX, UINT16_MAX, UINT16_MAX, UINT16_MAX, UINT16_MAX, UINT16_MAX, UINT16_MAX,
                                      0);                    // rssi

    respondWithMavlinkMessage(msg);

}

void MockLink::_handlePreFlightCalibration(const mavlink_command_long_t& request)
{
    const char* pCalMessage;
    static const char* gyroCalResponse = "[cal] calibration started: 2 gyro";
    static const char* magCalResponse = "[cal] calibration started: 2 mag";
    static const char* accelCalResponse = "[cal] calibration started: 2 accel";

    if (request.param1 == 1) {
        // Gyro cal
        pCalMessage = gyroCalResponse;
    } else if (request.param2 == 1) {
        // Mag cal
        pCalMessage = magCalResponse;
    } else if (request.param5 == 1) {
        // Accel cal
        pCalMessage = accelCalResponse;
    } else {
        return;
    }

    mavlink_message_t msg;
    mavlink_msg_statustext_pack_chan(_vehicleSystemId,
                                     _vehicleComponentId,
                                     _mavlinkChannel,
                                     &msg,
                                     MAV_SEVERITY_INFO,
                                     pCalMessage);
    respondWithMavlinkMessage(msg);
}

void MockLink::_handleLogRequestList(const mavlink_message_t& msg)
{
    mavlink_log_request_list_t request;

    mavlink_msg_log_request_list_decode(&msg, &request);

    if (request.start != 0 && request.end != 0xffff) {
        qWarning() << "MockLink::_handleLogRequestList cannot handle partial requests";
        return;
    }

    mavlink_message_t responseMsg;
    mavlink_msg_log_entry_pack_chan(_vehicleSystemId,
                                    _vehicleComponentId,
                                    _mavlinkChannel,
                                    &responseMsg,
                                    _logDownloadLogId,       // log id
                                    1,                       // num_logs
                                    1,                       // last_log_num
                                    0,                       // time_utc
                                    _logDownloadFileSize);   // size
    respondWithMavlinkMessage(responseMsg);
}

void MockLink::_handleLogRequestData(const mavlink_message_t& msg)
{
    mavlink_log_request_data_t request;

    mavlink_msg_log_request_data_decode(&msg, &request);

    if (_logDownloadFilename.isEmpty()) {
#ifdef UNITTEST_BUILD
        _logDownloadFilename = UnitTest::createRandomFile(_logDownloadFileSize);
#endif
    }

    if (request.id != 0) {
        qWarning() << "MockLink::_handleLogRequestData id must be 0";
        return;
    }

    if (request.ofs > _logDownloadFileSize - 1) {
        qWarning() << "MockLink::_handleLogRequestData offset past end of file request.ofs:size" << request.ofs << _logDownloadFileSize;
        return;
    }

    // This will trigger _logDownloadWorker to send data
    _logDownloadCurrentOffset = request.ofs;
    if (request.ofs + request.count > _logDownloadFileSize) {
        request.count = _logDownloadFileSize - request.ofs;
    }
    _logDownloadBytesRemaining = request.count;
}

void MockLink::_logDownloadWorker(void)
{
    if (_logDownloadBytesRemaining != 0) {
        QFile file(_logDownloadFilename);
        if (file.open(QIODevice::ReadOnly)) {
            uint8_t buffer[MAVLINK_MSG_LOG_DATA_FIELD_DATA_LEN];

            qint64 bytesToRead = qMin(_logDownloadBytesRemaining, (uint32_t)MAVLINK_MSG_LOG_DATA_FIELD_DATA_LEN);
            Q_ASSERT(file.seek(_logDownloadCurrentOffset));
            Q_ASSERT(file.read((char *)buffer, bytesToRead) == bytesToRead);

            qDebug() << "MockLink::_logDownloadWorker" << _logDownloadCurrentOffset << _logDownloadBytesRemaining;

            mavlink_message_t responseMsg;
            mavlink_msg_log_data_pack_chan(_vehicleSystemId,
                                           _vehicleComponentId,
                                           _mavlinkChannel,
                                           &responseMsg,
                                           _logDownloadLogId,
                                           _logDownloadCurrentOffset,
                                           bytesToRead,
                                           &buffer[0]);
            respondWithMavlinkMessage(responseMsg);

            _logDownloadCurrentOffset += bytesToRead;
            _logDownloadBytesRemaining -= bytesToRead;

            file.close();
        } else {
            qWarning() << "MockLink::_logDownloadWorker open failed" << file.errorString();
        }
    }
}

void MockLink::_sendADSBVehicles(void)
{
    _adsbAngle += 2;
    _adsbVehicleCoordinate = QGeoCoordinate(_vehicleLatitude, _vehicleLongitude).atDistanceAndAzimuth(500, _adsbAngle);
    _adsbVehicleCoordinate.setAltitude(100);

    mavlink_message_t responseMsg;
    mavlink_msg_adsb_vehicle_pack_chan(_vehicleSystemId,
                                       _vehicleComponentId,
                                       _mavlinkChannel,
                                       &responseMsg,
                                       12345,                                       // ICAO address
                                       _adsbVehicleCoordinate.latitude() * 1e7,
                                       _adsbVehicleCoordinate.longitude() * 1e7,
                                       ADSB_ALTITUDE_TYPE_GEOMETRIC,
                                       _adsbVehicleCoordinate.altitude() * 1000,    // Altitude in millimeters
                                       10 * 100,                                    // Heading in centidegress
                                       0, 0,                                        // Horizontal/Vertical velocity
                                       "N1234500",                                  // Callsign
                                       ADSB_EMITTER_TYPE_ROTOCRAFT,
                                       1,                                           // Seconds since last communication
                                       ADSB_FLAGS_VALID_COORDS | ADSB_FLAGS_VALID_ALTITUDE | ADSB_FLAGS_VALID_HEADING | ADSB_FLAGS_VALID_CALLSIGN | ADSB_FLAGS_SIMULATED,
                                       0);                                          // Squawk code

    respondWithMavlinkMessage(responseMsg);
}

uint8_t MockLink::_flightModeEnumValue(void)
{
    return FLIGHT_MODE_STABILIZED;
}<|MERGE_RESOLUTION|>--- conflicted
+++ resolved
@@ -312,13 +312,10 @@
 {
     mavlink_message_t   msg;
 
-<<<<<<< HEAD
-=======
     union px4_custom_mode   px4_cm;
     px4_cm.data = _mavCustomMode;
 
     qDebug() << "Sending" << _mavCustomMode;
->>>>>>> 67118103
     mavlink_msg_high_latency2_pack_chan(_vehicleSystemId,
                                         _vehicleComponentId,
                                         _mavlinkChannel,
@@ -326,11 +323,7 @@
                                         0,                          // timestamp
                                         _vehicleType,               // MAV_TYPE
                                         _firmwareType,              // MAV_AUTOPILOT
-<<<<<<< HEAD
-                                        _flightModeEnumValue(),     // flight_mode
-=======
                                         px4_cm.custom_mode_hl,      // custom_mode
->>>>>>> 67118103
                                         (int32_t)(_vehicleLatitude  * 1E7),
                                         (int32_t)(_vehicleLongitude * 1E7),
                                         (int16_t)_vehicleAltitude,
@@ -351,13 +344,7 @@
                                         -1,                         // battery, do not use?
                                         0,                          // wp_num
                                         0,                          // failure_flags
-<<<<<<< HEAD
-                                        0,                          // failsafe
                                         0, 0, 0);                   // custom0, custom1, custom2
-
-=======
-                                        0, 0, 0);                   // custom0, custom1, custom2
->>>>>>> 67118103
     respondWithMavlinkMessage(msg);
 }
 
@@ -1384,9 +1371,4 @@
                                        0);                                          // Squawk code
 
     respondWithMavlinkMessage(responseMsg);
-}
-
-uint8_t MockLink::_flightModeEnumValue(void)
-{
-    return FLIGHT_MODE_STABILIZED;
 }