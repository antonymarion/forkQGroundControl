--- conflicted
+++ resolved
@@ -574,7 +574,6 @@
 
 void LogReplayLink::_signalCurrentLogTimeSecs(void)
 {
-<<<<<<< HEAD
     emit currentLogTimeSecs((_logCurrentTimeUSecs - _logStartTimeUSecs) / 1000000);
 }
 
@@ -686,14 +685,9 @@
     minutesPart -= 60 * hoursPart;
 
     return tr("%1h:%2m:%3s").arg(hoursPart, 2).arg(minutesPart, 2).arg(secondsPart, 2);
-=======
-    _pause();
-    _logFile.close();
-    emit playbackError();
 }
 
 void LogReplayLink::_signalCurrentLogTimeSecs(void)
 {
     emit currentLogTimeSecs((_logCurrentTimeUSecs - _logStartTimeUSecs) / 1000000);
->>>>>>> b9e5f3fa
 }