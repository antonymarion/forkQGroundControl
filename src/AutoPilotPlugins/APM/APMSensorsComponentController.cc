/****************************************************************************
 *
 *   (c) 2009-2016 QGROUNDCONTROL PROJECT <http://www.qgroundcontrol.org>
 *
 * QGroundControl is licensed according to the terms in the file
 * COPYING.md in the root of the source code directory.
 *
 ****************************************************************************/


#include "APMSensorsComponentController.h"
#include "QGCMAVLink.h"
#include "UAS.h"
#include "QGCApplication.h"
#include "APMAutoPilotPlugin.h"
#include "ParameterManager.h"

#include <QVariant>
#include <QQmlProperty>

QGC_LOGGING_CATEGORY(APMSensorsComponentControllerLog, "APMSensorsComponentControllerLog")
QGC_LOGGING_CATEGORY(APMSensorsComponentControllerVerboseLog, "APMSensorsComponentControllerVerboseLog")

const char* APMSensorsComponentController::_compassCalFitnessParam = "COMPASS_CAL_FIT";

APMSensorsComponentController::APMSensorsComponentController(void)
    : _sensorsComponent(NULL)
    , _statusLog(NULL)
    , _progressBar(NULL)
    , _nextButton(NULL)
    , _cancelButton(NULL)
    , _showOrientationCalArea(false)
    , _calTypeInProgress(CalTypeNone)
    , _orientationCalDownSideDone(false)
    , _orientationCalUpsideDownSideDone(false)
    , _orientationCalLeftSideDone(false)
    , _orientationCalRightSideDone(false)
    , _orientationCalNoseDownSideDone(false)
    , _orientationCalTailDownSideDone(false)
    , _orientationCalDownSideVisible(false)
    , _orientationCalUpsideDownSideVisible(false)
    , _orientationCalLeftSideVisible(false)
    , _orientationCalRightSideVisible(false)
    , _orientationCalNoseDownSideVisible(false)
    , _orientationCalTailDownSideVisible(false)
    , _orientationCalDownSideInProgress(false)
    , _orientationCalUpsideDownSideInProgress(false)
    , _orientationCalLeftSideInProgress(false)
    , _orientationCalRightSideInProgress(false)
    , _orientationCalNoseDownSideInProgress(false)
    , _orientationCalTailDownSideInProgress(false)
    , _orientationCalDownSideRotate(false)
    , _orientationCalUpsideDownSideRotate(false)
    , _orientationCalLeftSideRotate(false)
    , _orientationCalRightSideRotate(false)
    , _orientationCalNoseDownSideRotate(false)
    , _orientationCalTailDownSideRotate(false)
    , _waitingForCancel(false)
    , _restoreCompassCalFitness(false)
{
    _compassCal.setVehicle(_vehicle);
    connect(&_compassCal, &APMCompassCal::vehicleTextMessage, this, &APMSensorsComponentController::_handleUASTextMessage);

    APMAutoPilotPlugin * apmPlugin = qobject_cast<APMAutoPilotPlugin*>(_vehicle->autopilotPlugin());

    // Find the sensors component
    foreach (const QVariant& varVehicleComponent, apmPlugin->vehicleComponents()) {
        _sensorsComponent = qobject_cast<APMSensorsComponent*>(varVehicleComponent.value<VehicleComponent*>());
        if (_sensorsComponent) {
            break;
        }
    }

    if (_sensorsComponent) {
        connect(_sensorsComponent, &VehicleComponent::setupCompleteChanged, this, &APMSensorsComponentController::setupNeededChanged);
    } else {
        qWarning() << "Sensors component is missing";
    }

    connect(qgcApp()->toolbox()->mavlinkProtocol(), &MAVLinkProtocol::messageReceived, this, &APMSensorsComponentController::_mavlinkMessageReceived);
}

APMSensorsComponentController::~APMSensorsComponentController()
{
    _restorePreviousCompassCalFitness();
}

/// Appends the specified text to the status log area in the ui
void APMSensorsComponentController::_appendStatusLog(const QString& text)
{
    Q_ASSERT(_statusLog);
    
    QVariant returnedValue;
    QVariant varText = text;
    QMetaObject::invokeMethod(_statusLog,
                              "append",
                              Q_RETURN_ARG(QVariant, returnedValue),
                              Q_ARG(QVariant, varText));
}

void APMSensorsComponentController::_startLogCalibration(void)
{
    _hideAllCalAreas();
    
    connect(_uas, &UASInterface::textMessageReceived, this, &APMSensorsComponentController::_handleUASTextMessage);
    
    emit setAllCalButtonsEnabled(false);
    if (_calTypeInProgress == CalTypeAccel || _calTypeInProgress == CalTypeCompassMot) {
        _nextButton->setEnabled(true);
    }
    _cancelButton->setEnabled(_calTypeInProgress == CalTypeOnboardCompass);
}

void APMSensorsComponentController::_startVisualCalibration(void)
{
    emit setAllCalButtonsEnabled(false);
    _cancelButton->setEnabled(true);
    _nextButton->setEnabled(false);

    _resetInternalState();
    
    _progressBar->setProperty("value", 0);
}

void APMSensorsComponentController::_resetInternalState(void)
{
    _orientationCalDownSideDone = true;
    _orientationCalUpsideDownSideDone = true;
    _orientationCalLeftSideDone = true;
    _orientationCalRightSideDone = true;
    _orientationCalTailDownSideDone = true;
    _orientationCalNoseDownSideDone = true;
    _orientationCalDownSideInProgress = false;
    _orientationCalUpsideDownSideInProgress = false;
    _orientationCalLeftSideInProgress = false;
    _orientationCalRightSideInProgress = false;
    _orientationCalNoseDownSideInProgress = false;
    _orientationCalTailDownSideInProgress = false;
    _orientationCalDownSideRotate = false;
    _orientationCalUpsideDownSideRotate = false;
    _orientationCalLeftSideRotate = false;
    _orientationCalRightSideRotate = false;
    _orientationCalNoseDownSideRotate = false;
    _orientationCalTailDownSideRotate = false;

    emit orientationCalSidesRotateChanged();
    emit orientationCalSidesDoneChanged();
    emit orientationCalSidesInProgressChanged();
}

void APMSensorsComponentController::_stopCalibration(APMSensorsComponentController::StopCalibrationCode code)
{
    _vehicle->setConnectionLostEnabled(true);

    disconnect(_uas, &UASInterface::textMessageReceived, this, &APMSensorsComponentController::_handleUASTextMessage);
    
    emit setAllCalButtonsEnabled(true);
    _nextButton->setEnabled(false);
    _cancelButton->setEnabled(false);

    if (_calTypeInProgress == CalTypeOnboardCompass) {
        _restorePreviousCompassCalFitness();
    }

    if (code == StopCalibrationSuccess) {
        _resetInternalState();
        _progressBar->setProperty("value", 1);
        if (parameterExists(FactSystem::defaultComponentId, QStringLiteral("COMPASS_LEARN"))) {
            getParameterFact(FactSystem::defaultComponentId, QStringLiteral("COMPASS_LEARN"))->setRawValue(0);
        }
    } else {
        _progressBar->setProperty("value", 0);
    }
    
    _waitingForCancel = false;
    emit waitingForCancelChanged();

    _refreshParams();
    
    switch (code) {
    case StopCalibrationSuccess:
        _orientationCalAreaHelpText->setProperty("text", tr("Calibration complete"));
        emit resetStatusTextArea();
        emit calibrationComplete(_calTypeInProgress);
        break;

    case StopCalibrationSuccessShowLog:
        emit calibrationComplete(_calTypeInProgress);
        break;

    case StopCalibrationCancelled:
        emit resetStatusTextArea();
        _hideAllCalAreas();
        break;

    default:
        // Assume failed
        _hideAllCalAreas();
        qgcApp()->showMessage(QStringLiteral("Calibration failed. Calibration log will be displayed."));
        break;
    }
    
    _calTypeInProgress = CalTypeNone;
}

void APMSensorsComponentController::_mavCommandResult(int vehicleId, int component, int command, int result, bool noReponseFromVehicle)
{
    Q_UNUSED(component);
    Q_UNUSED(noReponseFromVehicle);

    if (_vehicle->id() != vehicleId) {
        return;
    }

    if (command == MAV_CMD_DO_CANCEL_MAG_CAL) {
        disconnect(_vehicle, &Vehicle::mavCommandResult, this, &APMSensorsComponentController::_mavCommandResult);
        if (result == MAV_RESULT_ACCEPTED) {
            // Onboard mag cal is supported
            _calTypeInProgress = CalTypeOnboardCompass;
            _rgCompassCalProgress[0] = 0;
            _rgCompassCalProgress[1] = 0;
            _rgCompassCalProgress[2] = 0;
            _rgCompassCalComplete[0] = false;
            _rgCompassCalComplete[1] = false;
            _rgCompassCalComplete[2] = false;

            _startLogCalibration();
            uint8_t compassBits = 0;
<<<<<<< HEAD
            if (getParameterFact(FactSystem::defaultComponentId, QStringLiteral("COMPASS_DEV_ID"))->rawValue().toInt() > 0) {
=======
            if (getParameterFact(FactSystem::defaultComponentId, "COMPASS_DEV_ID")->rawValue().toInt() > 0 &&
                getParameterFact(FactSystem::defaultComponentId, QStringLiteral("COMPASS_USE"))->rawValue().toBool()) {
>>>>>>> 8af8dd4a
                compassBits |= 1 << 0;
                qCDebug(APMSensorsComponentControllerLog) << "Performing onboard compass cal for compass 1";
            } else {
                _rgCompassCalComplete[0] = true;
                _rgCompassCalSucceeded[0] = true;
                _rgCompassCalFitness[0] = 0;
            }
<<<<<<< HEAD
            if (getParameterFact(FactSystem::defaultComponentId, QStringLiteral("COMPASS_DEV_ID2"))->rawValue().toInt() > 0) {
=======
            if (getParameterFact(FactSystem::defaultComponentId, "COMPASS_DEV_ID2")->rawValue().toInt() > 0 &&
                getParameterFact(FactSystem::defaultComponentId, QStringLiteral("COMPASS_USE2"))->rawValue().toBool()) {
>>>>>>> 8af8dd4a
                compassBits |= 1 << 1;
                qCDebug(APMSensorsComponentControllerLog) << "Performing onboard compass cal for compass 2";
            } else {
                _rgCompassCalComplete[1] = true;
                _rgCompassCalSucceeded[1] = true;
                _rgCompassCalFitness[1] = 0;
            }
<<<<<<< HEAD
            if (getParameterFact(FactSystem::defaultComponentId, QStringLiteral("COMPASS_DEV_ID3"))->rawValue().toInt() > 0) {
=======
            if (getParameterFact(FactSystem::defaultComponentId, "COMPASS_DEV_ID3")->rawValue().toInt() > 0 &&
                getParameterFact(FactSystem::defaultComponentId, QStringLiteral("COMPASS_USE3"))->rawValue().toBool()) {
>>>>>>> 8af8dd4a
                compassBits |= 1 << 2;
                qCDebug(APMSensorsComponentControllerLog) << "Performing onboard compass cal for compass 3";
            } else {
                _rgCompassCalComplete[2] = true;
                _rgCompassCalSucceeded[2] = true;
                _rgCompassCalFitness[2] = 0;
            }

            // We bump up the fitness value so calibration will always succeed
            Fact* compassCalFitness = getParameterFact(FactSystem::defaultComponentId, _compassCalFitnessParam);
            _restoreCompassCalFitness = true;
            _previousCompassCalFitness = compassCalFitness->rawValue().toFloat();
            getParameterFact(FactSystem::defaultComponentId, _compassCalFitnessParam)->setRawValue(100.0);

            _appendStatusLog(tr("Rotate the vehicle randomly around all axes until the progress bar fills all the way to the right ."));
            _vehicle->sendMavCommand(_vehicle->defaultComponentId(),
                                     MAV_CMD_DO_START_MAG_CAL,
                                     true,          // showError
                                     compassBits,   // which compass(es) to calibrate
                                     0,             // no retry on failure
                                     1,             // save values after complete
                                     0,             // no delayed start
                                     0);            // no auto-reboot

        } else {
            // Onboard mag cal is not supported
            _compassCal.startCalibration();
        }
    } else if (command == MAV_CMD_DO_START_MAG_CAL && result != MAV_RESULT_ACCEPTED) {
        _restorePreviousCompassCalFitness();
    }
}

void APMSensorsComponentController::calibrateCompass(void)
{
    // First we need to determine if the vehicle support onboard compass cal. There isn't an easy way to
    // do this. A hack is to send the mag cancel command and see if it is accepted.
    connect(_vehicle, &Vehicle::mavCommandResult, this, &APMSensorsComponentController::_mavCommandResult);
    _vehicle->sendMavCommand(_vehicle->defaultComponentId(), MAV_CMD_DO_CANCEL_MAG_CAL, false /* showError */);

    // Now we wait for the result to come back
}

void APMSensorsComponentController::calibrateAccel(void)
{
    _calTypeInProgress = CalTypeAccel;
    _vehicle->setConnectionLostEnabled(false);
    _startLogCalibration();
    _uas->startCalibration(UASInterface::StartCalibrationAccel);
}

void APMSensorsComponentController::calibrateMotorInterference(void)
{
    _calTypeInProgress = CalTypeCompassMot;
    _vehicle->setConnectionLostEnabled(false);
    _startLogCalibration();
    _appendStatusLog(tr("Raise the throttle slowly to between 50% ~ 75% (the props will spin!) for 5 ~ 10 seconds."));
    _appendStatusLog(tr("Quickly bring the throttle back down to zero"));
    _appendStatusLog(tr("Press the Next button to complete the calibration"));
    _uas->startCalibration(UASInterface::StartCalibrationCompassMot);
}

void APMSensorsComponentController::levelHorizon(void)
{
    _calTypeInProgress = CalTypeLevelHorizon;
    _vehicle->setConnectionLostEnabled(false);
    _startLogCalibration();
    _appendStatusLog(tr("Hold the vehicle in its level flight position."));
    _uas->startCalibration(UASInterface::StartCalibrationLevel);
}

void APMSensorsComponentController::calibratePressure(void)
{
    _calTypeInProgress = CalTypePressure;
    _vehicle->setConnectionLostEnabled(false);
    _startLogCalibration();
    _appendStatusLog(tr("Requesting pressure calibration..."));
    _uas->startCalibration(UASInterface::StartCalibrationPressure);
}

void APMSensorsComponentController::_handleUASTextMessage(int uasId, int compId, int severity, QString text)
{
    Q_UNUSED(compId);
    Q_UNUSED(severity);
    
    if (uasId != _vehicle->id()) {
        return;
    }

    if (text.startsWith(QLatin1Literal("PreArm:")) || text.startsWith(QLatin1Literal("EKF"))
            || text.startsWith(QLatin1Literal("Arm")) || text.startsWith(QLatin1Literal("Initialising"))) {
        return;
    }

    if (text.contains(QLatin1Literal("progress <"))) {
        QString percent = text.split("<").last().split(">").first();
        bool ok;
        int p = percent.toInt(&ok);
        if (ok && _progressBar) {
            _progressBar->setProperty("value", (float)(p / 100.0));
        }
        return;
    }

    QString anyKey(QStringLiteral("and press any"));
    if (text.contains(anyKey)) {
        text = text.left(text.indexOf(anyKey)) + QStringLiteral("and click Next to continue.");
        _nextButton->setEnabled(true);
    }

    _appendStatusLog(text);
    qCDebug(APMSensorsComponentControllerLog) << text << severity;

    if (text.contains(QLatin1String("Calibration successful"))) {
        _stopCalibration(StopCalibrationSuccess);
        return;
    }

    if (text.contains(QLatin1String("FAILED"))) {
        _stopCalibration(StopCalibrationFailed);
        return;
    }

    // All calibration messages start with [cal]
    QString calPrefix(QStringLiteral("[cal] "));
    if (!text.startsWith(calPrefix)) {
        return;
    }
    text = text.right(text.length() - calPrefix.length());

    QString calStartPrefix(QStringLiteral("calibration started: "));
    if (text.startsWith(calStartPrefix)) {
        text = text.right(text.length() - calStartPrefix.length());
        
        _startVisualCalibration();
        
        if (text == QLatin1Literal("accel") || text == QLatin1Literal("mag") || text == QLatin1Literal("gyro")) {
            // Reset all progress indication
            _orientationCalDownSideDone = false;
            _orientationCalUpsideDownSideDone = false;
            _orientationCalLeftSideDone = false;
            _orientationCalRightSideDone = false;
            _orientationCalTailDownSideDone = false;
            _orientationCalNoseDownSideDone = false;
            _orientationCalDownSideInProgress = false;
            _orientationCalUpsideDownSideInProgress = false;
            _orientationCalLeftSideInProgress = false;
            _orientationCalRightSideInProgress = false;
            _orientationCalNoseDownSideInProgress = false;
            _orientationCalTailDownSideInProgress = false;
            
            // Reset all visibility
            _orientationCalDownSideVisible = false;
            _orientationCalUpsideDownSideVisible = false;
            _orientationCalLeftSideVisible = false;
            _orientationCalRightSideVisible = false;
            _orientationCalTailDownSideVisible = false;
            _orientationCalNoseDownSideVisible = false;
            
            _orientationCalAreaHelpText->setProperty("text", "Place your vehicle into one of the Incomplete orientations shown below and hold it still");
            
            if (text == "accel") {
                _calTypeInProgress = CalTypeAccel;
                _orientationCalDownSideVisible = true;
                _orientationCalUpsideDownSideVisible = true;
                _orientationCalLeftSideVisible = true;
                _orientationCalRightSideVisible = true;
                _orientationCalTailDownSideVisible = true;
                _orientationCalNoseDownSideVisible = true;
            } else if (text == "mag") {
                _calTypeInProgress = CalTypeOffboardCompass;
                _orientationCalDownSideVisible = true;
                _orientationCalUpsideDownSideVisible = true;
                _orientationCalLeftSideVisible = true;
                _orientationCalRightSideVisible = true;
                _orientationCalTailDownSideVisible = true;
                _orientationCalNoseDownSideVisible = true;
            } else {
                Q_ASSERT(false);
            }
            emit orientationCalSidesDoneChanged();
            emit orientationCalSidesVisibleChanged();
            emit orientationCalSidesInProgressChanged();
            _updateAndEmitShowOrientationCalArea(true);
        }
        return;
    }
    
    if (text.endsWith(QLatin1Literal("orientation detected"))) {
        QString side = text.section(" ", 0, 0);
        qDebug() << "Side started" << side;
        
        if (side == QLatin1Literal("down")) {
            _orientationCalDownSideInProgress = true;
            if (_calTypeInProgress == CalTypeOffboardCompass) {
                _orientationCalDownSideRotate = true;
            }
        } else if (side == QLatin1Literal("up")) {
            _orientationCalUpsideDownSideInProgress = true;
            if (_calTypeInProgress == CalTypeOffboardCompass) {
                _orientationCalUpsideDownSideRotate = true;
            }
        } else if (side == QLatin1Literal("left")) {
            _orientationCalLeftSideInProgress = true;
            if (_calTypeInProgress == CalTypeOffboardCompass) {
                _orientationCalLeftSideRotate = true;
            }
        } else if (side == QLatin1Literal("right")) {
            _orientationCalRightSideInProgress = true;
            if (_calTypeInProgress == CalTypeOffboardCompass) {
                _orientationCalRightSideRotate = true;
            }
        } else if (side == QLatin1Literal("front")) {
            _orientationCalNoseDownSideInProgress = true;
            if (_calTypeInProgress == CalTypeOffboardCompass) {
                _orientationCalNoseDownSideRotate = true;
            }
        } else if (side == QLatin1Literal("back")) {
            _orientationCalTailDownSideInProgress = true;
            if (_calTypeInProgress == CalTypeOffboardCompass) {
                _orientationCalTailDownSideRotate = true;
            }
        }
        
        if (_calTypeInProgress == CalTypeOffboardCompass) {
            _orientationCalAreaHelpText->setProperty("text", "Rotate the vehicle continuously as shown in the diagram until marked as Completed");
        } else {
            _orientationCalAreaHelpText->setProperty("text", "Hold still in the current orientation");
        }
        
        emit orientationCalSidesInProgressChanged();
        emit orientationCalSidesRotateChanged();
        return;
    }
    
    if (text.endsWith(QLatin1Literal("side done, rotate to a different side"))) {
        QString side = text.section(" ", 0, 0);
        qDebug() << "Side finished" << side;
        
        if (side == QLatin1Literal("down")) {
            _orientationCalDownSideInProgress = false;
            _orientationCalDownSideDone = true;
            _orientationCalDownSideRotate = false;
        } else if (side == QLatin1Literal("up")) {
            _orientationCalUpsideDownSideInProgress = false;
            _orientationCalUpsideDownSideDone = true;
            _orientationCalUpsideDownSideRotate = false;
        } else if (side == QLatin1Literal("left")) {
            _orientationCalLeftSideInProgress = false;
            _orientationCalLeftSideDone = true;
            _orientationCalLeftSideRotate = false;
        } else if (side == QLatin1Literal("right")) {
            _orientationCalRightSideInProgress = false;
            _orientationCalRightSideDone = true;
            _orientationCalRightSideRotate = false;
        } else if (side == QLatin1Literal("front")) {
            _orientationCalNoseDownSideInProgress = false;
            _orientationCalNoseDownSideDone = true;
            _orientationCalNoseDownSideRotate = false;
        } else if (side == QLatin1Literal("back")) {
            _orientationCalTailDownSideInProgress = false;
            _orientationCalTailDownSideDone = true;
            _orientationCalTailDownSideRotate = false;
        }
        
        _orientationCalAreaHelpText->setProperty("text", "Place you vehicle into one of the orientations shown below and hold it still");

        emit orientationCalSidesInProgressChanged();
        emit orientationCalSidesDoneChanged();
        emit orientationCalSidesRotateChanged();
        return;
    }
    
    if (text.startsWith(QLatin1Literal("calibration done:"))) {
        _stopCalibration(StopCalibrationSuccess);
        return;
    }

    if (text.startsWith(QLatin1Literal("calibration cancelled"))) {
        _stopCalibration(_waitingForCancel ? StopCalibrationCancelled : StopCalibrationFailed);
        return;
    }

    if (text.startsWith(QLatin1Literal("calibration failed"))) {
        _stopCalibration(StopCalibrationFailed);
        return;
    }
}

void APMSensorsComponentController::_refreshParams(void)
{
    QStringList fastRefreshList;
    
    fastRefreshList << QStringLiteral("COMPASS_OFS_X") << QStringLiteral("COMPASS_OFS_X") << QStringLiteral("COMPASS_OFS_X")
                    << QStringLiteral("INS_ACCOFFS_X") << QStringLiteral("INS_ACCOFFS_Y") << QStringLiteral("INS_ACCOFFS_Z");
    foreach (const QString &paramName, fastRefreshList) {
        _vehicle->parameterManager()->refreshParameter(FactSystem::defaultComponentId, paramName);
    }
    
    // Now ask for all to refresh
    _vehicle->parameterManager()->refreshParametersPrefix(FactSystem::defaultComponentId, QStringLiteral("COMPASS_"));
    _vehicle->parameterManager()->refreshParametersPrefix(FactSystem::defaultComponentId, QStringLiteral("INS_"));
}

void APMSensorsComponentController::_updateAndEmitShowOrientationCalArea(bool show)
{
    _showOrientationCalArea = show;
    emit showOrientationCalAreaChanged();
}

void APMSensorsComponentController::_hideAllCalAreas(void)
{
    _updateAndEmitShowOrientationCalArea(false);
}

void APMSensorsComponentController::cancelCalibration(void)
{
    _cancelButton->setEnabled(false);

    if (_calTypeInProgress == CalTypeOffboardCompass) {
        _waitingForCancel = true;
        emit waitingForCancelChanged();
        _compassCal.cancelCalibration();
    } else if (_calTypeInProgress == CalTypeOnboardCompass) {
        _vehicle->sendMavCommand(_vehicle->defaultComponentId(), MAV_CMD_DO_CANCEL_MAG_CAL, true /* showError */);
        _stopCalibration(StopCalibrationCancelled);
    } else {
        _waitingForCancel = true;
        emit waitingForCancelChanged();
        // The firmware doesn't always allow us to cancel calibration. The best we can do is wait
        // for it to timeout.
        _uas->stopCalibration();
    }

}

void APMSensorsComponentController::nextClicked(void)
{
    mavlink_message_t       msg;
    mavlink_msg_command_ack_pack_chan(qgcApp()->toolbox()->mavlinkProtocol()->getSystemId(),
                                      qgcApp()->toolbox()->mavlinkProtocol()->getComponentId(),
                                      _vehicle->priorityLink()->mavlinkChannel(),
                                      &msg,
                                      0,    // command
                                      1,    // result
                                      0,    // progress
                                      0,    // result_param2
                                      0,    // target_system
                                      0);   // target_component

    _vehicle->sendMessageOnLink(_vehicle->priorityLink(), msg);

    if (_calTypeInProgress == CalTypeCompassMot) {
        _stopCalibration(StopCalibrationSuccess);
    }
}

bool APMSensorsComponentController::compassSetupNeeded(void) const
{
    return _sensorsComponent->compassSetupNeeded();
}

bool APMSensorsComponentController::accelSetupNeeded(void) const
{
    return _sensorsComponent->accelSetupNeeded();
}

bool APMSensorsComponentController::usingUDPLink(void)
{
    return _vehicle->priorityLink()->getLinkConfiguration()->type() == LinkConfiguration::TypeUdp;
}

void APMSensorsComponentController::_handleCommandAck(mavlink_message_t& message)
{
    if (_calTypeInProgress == CalTypeLevelHorizon) {
        mavlink_command_ack_t commandAck;
        mavlink_msg_command_ack_decode(&message, &commandAck);

        if (commandAck.command == MAV_CMD_PREFLIGHT_CALIBRATION) {
            switch (commandAck.result) {
            case MAV_RESULT_ACCEPTED:
                _appendStatusLog(tr("Level horizon complete"));
                _stopCalibration(StopCalibrationSuccessShowLog);
                break;
            default:
                _appendStatusLog(tr("Level horizon failed"));
                _stopCalibration(StopCalibrationFailed);
                break;
            }
        }
    }

    if (_calTypeInProgress == CalTypePressure) {
        mavlink_command_ack_t commandAck;
        mavlink_msg_command_ack_decode(&message, &commandAck);

        if (commandAck.command == MAV_CMD_PREFLIGHT_CALIBRATION) {
            switch (commandAck.result) {
            case MAV_RESULT_ACCEPTED:
                _appendStatusLog(tr("Pressure calibration success"));
                _stopCalibration(StopCalibrationSuccessShowLog);
                break;
            default:
                _appendStatusLog(tr("Pressure calibration fail"));
                _stopCalibration(StopCalibrationFailed);
                break;
            }
        }
    }
}

void APMSensorsComponentController::_handleMagCalProgress(mavlink_message_t& message)
{
    if (_calTypeInProgress == CalTypeOnboardCompass) {
        mavlink_mag_cal_progress_t magCalProgress;
        mavlink_msg_mag_cal_progress_decode(&message, &magCalProgress);

        qCDebug(APMSensorsComponentControllerVerboseLog) << "_handleMagCalProgress id:mask:pct"
                                                         << magCalProgress.compass_id << magCalProgress.cal_mask << magCalProgress.completion_pct;

        // How many compasses are we calibrating?
        int compassCalCount = 0;
        for (int i=0; i<3; i++) {
            if (magCalProgress.cal_mask & (1 << i)) {
                compassCalCount++;
            }
        }

        if (magCalProgress.compass_id < 3) {
            // Each compass gets a portion of the overall progress
            _rgCompassCalProgress[magCalProgress.compass_id] = magCalProgress.completion_pct / compassCalCount;
        }

        if (_progressBar) {
            _progressBar->setProperty("value", (float)(_rgCompassCalProgress[0] + _rgCompassCalProgress[1] + _rgCompassCalProgress[2]) / 100.0);
        }
    }
}

void APMSensorsComponentController::_handleMagCalReport(mavlink_message_t& message)
{
    if (_calTypeInProgress == CalTypeOnboardCompass) {
        mavlink_mag_cal_report_t magCalReport;
        mavlink_msg_mag_cal_report_decode(&message, &magCalReport);

        qCDebug(APMSensorsComponentControllerVerboseLog) << "_handleMagCalReport id:mask:status:fitness"
                                                         << magCalReport.compass_id << magCalReport.cal_mask << magCalReport.cal_status << magCalReport.fitness;

        bool additionalCompassCompleted = false;
        if (magCalReport.compass_id < 3 && !_rgCompassCalComplete[magCalReport.compass_id]) {
            if (magCalReport.cal_status == MAG_CAL_SUCCESS) {
                _appendStatusLog(tr("Compass %1 calibration complete").arg(magCalReport.compass_id));
            } else {
                _appendStatusLog(tr("Compass %1 calibration below quality threshold").arg(magCalReport.compass_id));
            }
            _rgCompassCalComplete[magCalReport.compass_id] = true;
            _rgCompassCalSucceeded[magCalReport.compass_id] = magCalReport.cal_status == MAG_CAL_SUCCESS;
            _rgCompassCalFitness[magCalReport.compass_id] = magCalReport.fitness;
            additionalCompassCompleted = true;
        }

        if (_rgCompassCalComplete[0] && _rgCompassCalComplete[1] &&_rgCompassCalComplete[2]) {
            for (int i=0; i<3; i++) {
                qCDebug(APMSensorsComponentControllerLog) << QString("Onboard compass call report #%1: succeed:fitness %2:%3").arg(i).arg(_rgCompassCalSucceeded[i]).arg(_rgCompassCalFitness[i]);
            }
            emit compass1CalFitnessChanged(_rgCompassCalFitness[0]);
            emit compass2CalFitnessChanged(_rgCompassCalFitness[1]);
            emit compass3CalFitnessChanged(_rgCompassCalFitness[2]);
            emit compass1CalSucceededChanged(_rgCompassCalSucceeded[0]);
            emit compass2CalSucceededChanged(_rgCompassCalSucceeded[1]);
            emit compass3CalSucceededChanged(_rgCompassCalSucceeded[2]);
            if (_rgCompassCalSucceeded[0] && _rgCompassCalSucceeded[1] && _rgCompassCalSucceeded[2]) {
                _appendStatusLog(tr("All compasses calibrated successfully"));
                _appendStatusLog(tr("YOU MUST REBOOT YOUR VEHICLE NOW FOR NEW SETTINGS TO TAKE AFFECT"));
                _stopCalibration(StopCalibrationSuccessShowLog);
            } else {
                _appendStatusLog(tr("Compass calibration failed"));
                _appendStatusLog(tr("YOU MUST REBOOT YOUR VEHICLE NOW AND RETRY COMPASS CALIBRATION PRIOR TO FLIGHT"));
                _stopCalibration(StopCalibrationFailed);
            }
        } else if (additionalCompassCompleted) {
            _appendStatusLog(tr("Continue rotating..."));
        }

    }
}

void APMSensorsComponentController::_mavlinkMessageReceived(LinkInterface* link, mavlink_message_t message)
{
    Q_UNUSED(link);

    if (message.sysid != _vehicle->id()) {
        return;
    }

    switch (message.msgid) {
    case MAVLINK_MSG_ID_COMMAND_ACK:
        _handleCommandAck(message);
        break;
    case MAVLINK_MSG_ID_MAG_CAL_PROGRESS:
        _handleMagCalProgress(message);
        break;
    case MAVLINK_MSG_ID_MAG_CAL_REPORT:
        _handleMagCalReport(message);
        break;
    }
}

void APMSensorsComponentController::_restorePreviousCompassCalFitness(void)
{
    if (_restoreCompassCalFitness) {
        _restoreCompassCalFitness = false;
        getParameterFact(FactSystem::defaultComponentId, _compassCalFitnessParam)->setRawValue(_previousCompassCalFitness);
    }
}<|MERGE_RESOLUTION|>--- conflicted
+++ resolved
@@ -226,12 +226,8 @@
 
             _startLogCalibration();
             uint8_t compassBits = 0;
-<<<<<<< HEAD
-            if (getParameterFact(FactSystem::defaultComponentId, QStringLiteral("COMPASS_DEV_ID"))->rawValue().toInt() > 0) {
-=======
-            if (getParameterFact(FactSystem::defaultComponentId, "COMPASS_DEV_ID")->rawValue().toInt() > 0 &&
+            if (getParameterFact(FactSystem::defaultComponentId, QStringLiteral("COMPASS_DEV_ID"))->rawValue().toInt() > 0 &&
                 getParameterFact(FactSystem::defaultComponentId, QStringLiteral("COMPASS_USE"))->rawValue().toBool()) {
->>>>>>> 8af8dd4a
                 compassBits |= 1 << 0;
                 qCDebug(APMSensorsComponentControllerLog) << "Performing onboard compass cal for compass 1";
             } else {
@@ -239,12 +235,8 @@
                 _rgCompassCalSucceeded[0] = true;
                 _rgCompassCalFitness[0] = 0;
             }
-<<<<<<< HEAD
-            if (getParameterFact(FactSystem::defaultComponentId, QStringLiteral("COMPASS_DEV_ID2"))->rawValue().toInt() > 0) {
-=======
-            if (getParameterFact(FactSystem::defaultComponentId, "COMPASS_DEV_ID2")->rawValue().toInt() > 0 &&
+            if (getParameterFact(FactSystem::defaultComponentId, QStringLiteral("COMPASS_DEV_ID2"))->rawValue().toInt() > 0 &&
                 getParameterFact(FactSystem::defaultComponentId, QStringLiteral("COMPASS_USE2"))->rawValue().toBool()) {
->>>>>>> 8af8dd4a
                 compassBits |= 1 << 1;
                 qCDebug(APMSensorsComponentControllerLog) << "Performing onboard compass cal for compass 2";
             } else {
@@ -252,12 +244,8 @@
                 _rgCompassCalSucceeded[1] = true;
                 _rgCompassCalFitness[1] = 0;
             }
-<<<<<<< HEAD
-            if (getParameterFact(FactSystem::defaultComponentId, QStringLiteral("COMPASS_DEV_ID3"))->rawValue().toInt() > 0) {
-=======
-            if (getParameterFact(FactSystem::defaultComponentId, "COMPASS_DEV_ID3")->rawValue().toInt() > 0 &&
+            if (getParameterFact(FactSystem::defaultComponentId, QStringLiteral("COMPASS_DEV_ID3"))->rawValue().toInt() > 0 &&
                 getParameterFact(FactSystem::defaultComponentId, QStringLiteral("COMPASS_USE3"))->rawValue().toBool()) {
->>>>>>> 8af8dd4a
                 compassBits |= 1 << 2;
                 qCDebug(APMSensorsComponentControllerLog) << "Performing onboard compass cal for compass 3";
             } else {
