/****************************************************************************
 *
 *   (c) 2009-2016 QGROUNDCONTROL PROJECT <http://www.qgroundcontrol.org>
 *
 * QGroundControl is licensed according to the terms in the file
 * COPYING.md in the root of the source code directory.
 *
 ****************************************************************************/


#ifndef QmlObjectListModel_H
#define QmlObjectListModel_H

#include <QAbstractListModel>

class QmlObjectListModel : public QAbstractListModel
{
    Q_OBJECT
    
public:
    QmlObjectListModel(QObject* parent = NULL);
    ~QmlObjectListModel();
    
    Q_PROPERTY(int count READ count NOTIFY countChanged)
    
    /// Returns true if any of the items in the list are dirty. Requires each object to have
    /// a dirty property and dirtyChanged signal.
    Q_PROPERTY(bool dirty READ dirty WRITE setDirty NOTIFY dirtyChanged)

    Q_INVOKABLE QObject* get(int index)     { return _objectList[index]; }

    // Property accessors
    
<<<<<<< HEAD
    int             count               (void) const;
    bool            dirty               (void) const { return _dirty; }
    void            setDirty            (bool dirty);
    void            append              (QObject* object);
    QObjectList     swapObjectList      (const QObjectList& newlist);
    void            clear               (void);
    QObject*        removeAt            (int i);
    QObject*        removeOne           (QObject* object) { return removeAt(indexOf(object)); }
    void            insert              (int i, QObject* object);
    QObject*        operator[]          (int i);
    const QObject*  operator[]          (int i) const;
    bool            contains            (QObject* object) { return _objectList.indexOf(object) != -1; }
    int             indexOf             (QObject* object) { return _objectList.indexOf(object); }

    QList<QObject*>* objectList         () { return &_objectList; }

=======
    int count(void) const;
    
    bool dirty(void) const { return _dirty; }
    void setDirty(bool dirty);
    
    void append(QObject* object);
    void append(QList<QObject*> objects);
    QObjectList swapObjectList(const QObjectList& newlist);
    void clear(void);
    QObject* removeAt(int i);
    QObject* removeOne(QObject* object) { return removeAt(indexOf(object)); }
    void insert(int i, QObject* object);
    void insert(int i, QList<QObject*> objects);
    QObject* operator[](int i);
    const QObject* operator[](int i) const;
    bool contains(QObject* object) { return _objectList.indexOf(object) != -1; }
    int indexOf(QObject* object) { return _objectList.indexOf(object); }
>>>>>>> 9b9b9d74
    template<class T> T value(int index) { return qobject_cast<T>(_objectList[index]); }

    /// Calls deleteLater on all items and this itself.
    void deleteListAndContents  (void);

    /// Clears the list and calls deleteLater on each entry
    void clearAndDeleteContents (void);

    void beginReset             () { beginResetModel(); }
    void endReset               () { endResetModel();   }

signals:
    void countChanged           (int count);
    void dirtyChanged           (bool dirtyChanged);
    
private slots:
    void _childDirtyChanged     (bool dirty);
    
private:
    // Overrides from QAbstractListModel
    int	rowCount(const QModelIndex & parent = QModelIndex()) const override;
    QVariant data(const QModelIndex & index, int role = Qt::DisplayRole) const override;
    QHash<int, QByteArray> roleNames(void) const override;
    bool insertRows(int position, int rows, const QModelIndex &index = QModelIndex()) override;
    bool removeRows(int position, int rows, const QModelIndex &index = QModelIndex()) override;
    bool setData(const QModelIndex &index, const QVariant &value, int role = Qt::EditRole) override;
	
private:
    QList<QObject*> _objectList;
    
    bool _dirty;
    bool _skipDirtyFirstItem;
        
    static const int ObjectRole;
    static const int TextRole;
};

#endif<|MERGE_RESOLUTION|>--- conflicted
+++ resolved
@@ -31,24 +31,6 @@
 
     // Property accessors
     
-<<<<<<< HEAD
-    int             count               (void) const;
-    bool            dirty               (void) const { return _dirty; }
-    void            setDirty            (bool dirty);
-    void            append              (QObject* object);
-    QObjectList     swapObjectList      (const QObjectList& newlist);
-    void            clear               (void);
-    QObject*        removeAt            (int i);
-    QObject*        removeOne           (QObject* object) { return removeAt(indexOf(object)); }
-    void            insert              (int i, QObject* object);
-    QObject*        operator[]          (int i);
-    const QObject*  operator[]          (int i) const;
-    bool            contains            (QObject* object) { return _objectList.indexOf(object) != -1; }
-    int             indexOf             (QObject* object) { return _objectList.indexOf(object); }
-
-    QList<QObject*>* objectList         () { return &_objectList; }
-
-=======
     int count(void) const;
     
     bool dirty(void) const { return _dirty; }
@@ -66,7 +48,6 @@
     const QObject* operator[](int i) const;
     bool contains(QObject* object) { return _objectList.indexOf(object) != -1; }
     int indexOf(QObject* object) { return _objectList.indexOf(object); }
->>>>>>> 9b9b9d74
     template<class T> T value(int index) { return qobject_cast<T>(_objectList[index]); }
 
     /// Calls deleteLater on all items and this itself.
