import QtQuick 2.3
import QtQuick.Controls 1.2
import QtQuick.Controls.Styles 1.4

import QGroundControl.Palette 1.0
import QGroundControl.ScreenTools 1.0

Button {
<<<<<<< HEAD
    property bool   primary:        false                               ///< primary button for a group of buttons
    property real   pointSize:      ScreenTools.defaultFontPointSize    ///< Point size for button text
    property bool   showBorder:     _qgcPal.globalTheme === QGCPalette.Light
    property bool   iconLeft:       false
    property real   backRadius:     0
    property real   heightFactor:   0.5
=======
    activeFocusOnPress: true

    property bool primary:      false                               ///< primary button for a group of buttons
    property real pointSize:    ScreenTools.defaultFontPointSize    ///< Point size for button text
>>>>>>> 5957f29e

    property var    _qgcPal:            QGCPalette { colorGroupEnabled: enabled }
    property bool   _showHighlight:     (pressed | hovered | checked) && !__forceHoverOff

    // This fixes the issue with button hover where if a Button is near the edge oa QQuickWidget you can
    // move the mouse fast enough such that the MouseArea does not trigger an onExited. This is turn
    // cause the hover property to not be cleared correctly.

    property bool __forceHoverOff: false

    property int __lastGlobalMouseX:    0
    property int __lastGlobalMouseY:    0
    property int _horizontalPadding:    ScreenTools.defaultFontPixelWidth
    property int _verticalPadding:      Math.round(ScreenTools.defaultFontPixelHeight * heightFactor)

    Connections {
        target: __behavior
        onMouseXChanged: {
            __lastGlobalMouseX = ScreenTools.mouseX()
            __lastGlobalMouseY = ScreenTools.mouseY()
        }
        onMouseYChanged: {
            __lastGlobalMouseX = ScreenTools.mouseX()
            __lastGlobalMouseY = ScreenTools.mouseY()
        }
        onEntered: { __forceHoverOff = false; hoverTimer.start() }
        onExited: { __forceHoverOff = false; hoverTimer.stop() }
    }

    Timer {
        id:         hoverTimer
        interval:   250
        repeat:     true
        onTriggered: {
            __forceHoverOff = (__lastGlobalMouseX !== ScreenTools.mouseX() || __lastGlobalMouseY !== ScreenTools.mouseY());
        }
    }

    style: ButtonStyle {
            /*! The padding between the background and the label components. */
            padding {
                top:    _verticalPadding
                bottom: _verticalPadding
                left:   _horizontalPadding
                right:  _horizontalPadding
            }

            /*! This defines the background of the button. */
            background: Rectangle {
                id:             backRect
                implicitWidth:  ScreenTools.implicitButtonWidth
                implicitHeight: ScreenTools.implicitButtonHeight
                radius:         backRadius
                border.width:   showBorder ? 1 : 0
                border.color:   _qgcPal.buttonText
                color:          _showHighlight ?
                                    control._qgcPal.buttonHighlight :
                                    (primary ? control._qgcPal.primaryButton : control._qgcPal.button)
            }

            /*! This defines the label of the button.  */
            label: Item {
                implicitWidth:          text.implicitWidth + icon.width
                implicitHeight:         text.implicitHeight
                baselineOffset:         text.y + text.baselineOffset

                QGCColoredImage {
                    id:                     icon
                    source:                 control.iconSource
                    height:                 source === "" ? 0 : text.height
                    width:                  height
                    color:                  text.color
                    fillMode:               Image.PreserveAspectFit
                    sourceSize.height:      height
                    anchors.left:           control.iconLeft ? parent.left : undefined
                    anchors.leftMargin:     control.iconLeft ? ScreenTools.defaultFontPixelWidth : undefined
                    anchors.right:          !control.iconLeft ? parent.right : undefined
                    anchors.rightMargin:    !control.iconLeft ? ScreenTools.defaultFontPixelWidth : undefined
                    anchors.verticalCenter: parent.verticalCenter
                }

                Text {
                    id:                     text
                    anchors.centerIn:       parent
                    antialiasing:           true
                    text:                   control.text
                    font.pointSize:         pointSize
                    font.family:            ScreenTools.normalFontFamily
                    color:                  _showHighlight ?
                                                control._qgcPal.buttonHighlightText :
                                                (primary ? control._qgcPal.primaryButtonText : control._qgcPal.buttonText)
                }
            }
        }
}<|MERGE_RESOLUTION|>--- conflicted
+++ resolved
@@ -6,22 +6,14 @@
 import QGroundControl.ScreenTools 1.0
 
 Button {
-<<<<<<< HEAD
-    property bool   primary:        false                               ///< primary button for a group of buttons
-    property real   pointSize:      ScreenTools.defaultFontPointSize    ///< Point size for button text
-    property bool   showBorder:     _qgcPal.globalTheme === QGCPalette.Light
-    property bool   iconLeft:       false
-    property real   backRadius:     0
-    property real   heightFactor:   0.5
-=======
     activeFocusOnPress: true
 
     property bool primary:      false                               ///< primary button for a group of buttons
     property real pointSize:    ScreenTools.defaultFontPointSize    ///< Point size for button text
->>>>>>> 5957f29e
 
     property var    _qgcPal:            QGCPalette { colorGroupEnabled: enabled }
     property bool   _showHighlight:     (pressed | hovered | checked) && !__forceHoverOff
+    property bool   _showBorder:        _qgcPal.globalTheme === QGCPalette.Light
 
     // This fixes the issue with button hover where if a Button is near the edge oa QQuickWidget you can
     // move the mouse fast enough such that the MouseArea does not trigger an onExited. This is turn
@@ -32,7 +24,7 @@
     property int __lastGlobalMouseX:    0
     property int __lastGlobalMouseY:    0
     property int _horizontalPadding:    ScreenTools.defaultFontPixelWidth
-    property int _verticalPadding:      Math.round(ScreenTools.defaultFontPixelHeight * heightFactor)
+    property int _verticalPadding:      Math.round(ScreenTools.defaultFontPixelHeight / 2)
 
     Connections {
         target: __behavior
@@ -68,11 +60,9 @@
 
             /*! This defines the background of the button. */
             background: Rectangle {
-                id:             backRect
                 implicitWidth:  ScreenTools.implicitButtonWidth
                 implicitHeight: ScreenTools.implicitButtonHeight
-                radius:         backRadius
-                border.width:   showBorder ? 1 : 0
+                border.width:   _showBorder ? 1: 0
                 border.color:   _qgcPal.buttonText
                 color:          _showHighlight ?
                                     control._qgcPal.buttonHighlight :
@@ -81,35 +71,31 @@
 
             /*! This defines the label of the button.  */
             label: Item {
-                implicitWidth:          text.implicitWidth + icon.width
-                implicitHeight:         text.implicitHeight
-                baselineOffset:         text.y + text.baselineOffset
+                implicitWidth:          row.implicitWidth
+                implicitHeight:         row.implicitHeight
+                baselineOffset:         row.y + text.y + text.baselineOffset
 
-                QGCColoredImage {
-                    id:                     icon
-                    source:                 control.iconSource
-                    height:                 source === "" ? 0 : text.height
-                    width:                  height
-                    color:                  text.color
-                    fillMode:               Image.PreserveAspectFit
-                    sourceSize.height:      height
-                    anchors.left:           control.iconLeft ? parent.left : undefined
-                    anchors.leftMargin:     control.iconLeft ? ScreenTools.defaultFontPixelWidth : undefined
-                    anchors.right:          !control.iconLeft ? parent.right : undefined
-                    anchors.rightMargin:    !control.iconLeft ? ScreenTools.defaultFontPixelWidth : undefined
-                    anchors.verticalCenter: parent.verticalCenter
-                }
+                Row {
+                    id:                 row
+                    anchors.centerIn:   parent
+                    spacing:            ScreenTools.defaultFontPixelWidth * 0.25
 
-                Text {
-                    id:                     text
-                    anchors.centerIn:       parent
-                    antialiasing:           true
-                    text:                   control.text
-                    font.pointSize:         pointSize
-                    font.family:            ScreenTools.normalFontFamily
-                    color:                  _showHighlight ?
-                                                control._qgcPal.buttonHighlightText :
-                                                (primary ? control._qgcPal.primaryButtonText : control._qgcPal.buttonText)
+                    Image {
+                        source:                 control.iconSource
+                        anchors.verticalCenter: parent.verticalCenter
+                    }
+
+                    Text {
+                        id:                     text
+                        anchors.verticalCenter: parent.verticalCenter
+                        antialiasing:           true
+                        text:                   control.text
+                        font.pointSize:         pointSize
+                        font.family:            ScreenTools.normalFontFamily
+                        color:                  _showHighlight ?
+                                                    control._qgcPal.buttonHighlightText :
+                                                    (primary ? control._qgcPal.primaryButtonText : control._qgcPal.buttonText)
+                    }
                 }
             }
         }
