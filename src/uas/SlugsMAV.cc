--- conflicted
+++ resolved
@@ -60,17 +60,16 @@
 void SlugsMAV::receiveMessage(LinkInterface* link, mavlink_message_t message)
 {
     // Let UAS handle the default message set
-    UAS::receiveMessage(link, message);
+   UAS::receiveMessage(link, message);
 
     if (message.sysid == uasId)
     {
-        // Handle your special messages mavlink_message_t* msg = &message;
-        switch (message.msgid)
-        {
-
-#ifdef MAVLINK_ENABLED_SLUGS
-
-<<<<<<< HEAD
+    // Handle your special messages mavlink_message_t* msg = &message;
+    switch (message.msgid)
+    {
+
+#ifdef MAVLINK_ENABLED_SLUGS
+
       case MAVLINK_MSG_ID_RAW_IMU:
         mavlink_msg_raw_imu_decode(&message, &mlRawImuData);
       break;
@@ -79,74 +78,67 @@
         mavlink_msg_boot_decode(&message,&mlBoot);
         emit slugsBootMsg(uasId, mlBoot);
       break;
-=======
-        case MAVLINK_MSG_ID_BOOT:
-            mavlink_msg_boot_decode(&message,&mlBoot);
-            emit slugsBootMsg(uasId, mlBoot);
-            break;
->>>>>>> 1b2b89a5
-
-        case MAVLINK_MSG_ID_ATTITUDE:
-            mavlink_msg_attitude_decode(&message, &mlAttitude);
-            break;
-
-        case MAVLINK_MSG_ID_GPS_RAW:
-            mavlink_msg_gps_raw_decode(&message, &mlGpsData);
-            break;
-
-        case MAVLINK_MSG_ID_ACTION_ACK:      // 62
-            mavlink_msg_action_ack_decode(&message,&mlActionAck);
-            break;
-
-        case MAVLINK_MSG_ID_CPU_LOAD:       //170
-            mavlink_msg_cpu_load_decode(&message,&mlCpuLoadData);
-            break;
-
-        case MAVLINK_MSG_ID_AIR_DATA:       //171
-            mavlink_msg_air_data_decode(&message,&mlAirData);
-            break;
-
-        case MAVLINK_MSG_ID_SENSOR_BIAS:    //172
-            mavlink_msg_sensor_bias_decode(&message,&mlSensorBiasData);
-            break;
-
-        case MAVLINK_MSG_ID_DIAGNOSTIC:     //173
-            mavlink_msg_diagnostic_decode(&message,&mlDiagnosticData);
-            break;
-
-        case MAVLINK_MSG_ID_PILOT_CONSOLE:  //174
-            mavlink_msg_pilot_console_decode(&message,&mlPilotConsoleData);
-            break;
-
-        case MAVLINK_MSG_ID_PWM_COMMANDS:   //175
-            mavlink_msg_pwm_commands_decode(&message,&mlPwmCommands);
-            break;
-
-        case MAVLINK_MSG_ID_SLUGS_NAVIGATION://176
-            mavlink_msg_slugs_navigation_decode(&message,&mlNavigation);
-            break;
-
-        case MAVLINK_MSG_ID_DATA_LOG:       //177
-            mavlink_msg_data_log_decode(&message,&mlDataLog);
-            break;
-
-        case MAVLINK_MSG_ID_FILTERED_DATA:  //178
-            mavlink_msg_filtered_data_decode(&message,&mlFilteredData);
-            break;
-
-        case MAVLINK_MSG_ID_GPS_DATE_TIME:    //179
-            mavlink_msg_gps_date_time_decode(&message,&mlGpsDateTime);
-            break;
-
-        case MAVLINK_MSG_ID_MID_LVL_CMDS:     //180
-
-            break;
-
-        case MAVLINK_MSG_ID_CTRL_SRFC_PT:     //181
-
-      break;
-
-<<<<<<< HEAD
+
+      case MAVLINK_MSG_ID_ATTITUDE:
+        mavlink_msg_attitude_decode(&message, &mlAttitude);
+      break;
+
+      case MAVLINK_MSG_ID_GPS_RAW:
+        mavlink_msg_gps_raw_decode(&message, &mlGpsData);
+            break;
+
+      case MAVLINK_MSG_ID_ACTION_ACK:      // 62
+        mavlink_msg_action_ack_decode(&message,&mlActionAck);
+            break;
+
+      case MAVLINK_MSG_ID_CPU_LOAD:       //170
+        mavlink_msg_cpu_load_decode(&message,&mlCpuLoadData);
+            break;
+
+      case MAVLINK_MSG_ID_AIR_DATA:       //171
+        mavlink_msg_air_data_decode(&message,&mlAirData);
+            break;
+
+      case MAVLINK_MSG_ID_SENSOR_BIAS:    //172
+        mavlink_msg_sensor_bias_decode(&message,&mlSensorBiasData);
+      break;
+
+      case MAVLINK_MSG_ID_DIAGNOSTIC:     //173
+        mavlink_msg_diagnostic_decode(&message,&mlDiagnosticData);
+      break;
+
+      case MAVLINK_MSG_ID_PILOT_CONSOLE:  //174
+        mavlink_msg_pilot_console_decode(&message,&mlPilotConsoleData);
+            break;
+
+      case MAVLINK_MSG_ID_PWM_COMMANDS:   //175
+        mavlink_msg_pwm_commands_decode(&message,&mlPwmCommands);
+      break;
+
+      case MAVLINK_MSG_ID_SLUGS_NAVIGATION://176
+        mavlink_msg_slugs_navigation_decode(&message,&mlNavigation);
+            break;
+
+      case MAVLINK_MSG_ID_DATA_LOG:       //177
+        mavlink_msg_data_log_decode(&message,&mlDataLog);
+      break;
+
+      case MAVLINK_MSG_ID_FILTERED_DATA:  //178
+        mavlink_msg_filtered_data_decode(&message,&mlFilteredData);
+      break;
+
+      case MAVLINK_MSG_ID_GPS_DATE_TIME:    //179
+        mavlink_msg_gps_date_time_decode(&message,&mlGpsDateTime);
+            break;
+
+      case MAVLINK_MSG_ID_MID_LVL_CMDS:     //180
+
+      break;
+
+      case MAVLINK_MSG_ID_CTRL_SRFC_PT:     //181
+
+            break;
+
       case MAVLINK_MSG_ID_PID:              //182
           memset(&mlSinglePid,0,sizeof(mavlink_pid_t));
           mavlink_msg_pid_decode(&message, &mlSinglePid);
@@ -154,25 +146,14 @@
 
           emit slugsPidValues(uasId, mlSinglePid);
       break;
-=======
-        case MAVLINK_MSG_ID_PID:              //182
-            memset(&mlSinglePid,0,sizeof(mavlink_pid_t));
-            mavlink_msg_pid_decode(&message, &mlSinglePid);
-            qDebug() << "\nSLUGS RECEIVED PID Message = "<<mlSinglePid.idx;
-
-            emit slugsPidValues(uasId, mlSinglePid);
-
-
-            break;
->>>>>>> 1b2b89a5
-
-        case MAVLINK_MSG_ID_SLUGS_ACTION:     //183
-
-            break;
+
+      case MAVLINK_MSG_ID_SLUGS_ACTION:     //183
+
+      break;
 
 #endif
 
-        default:
+      default:
             //        qDebug() << "\nSLUGS RECEIVED MESSAGE WITH ID" << message.msgid;
             break;
         }
@@ -197,9 +178,9 @@
 
     case 3:
       emit remoteControlChannelScaledChanged(0,(mlPilotConsoleData.de- 1000.0f)/1000.0f);
-      emit remoteControlChannelScaledChanged(1,(mlPilotConsoleData.dla- 1000.0f)/1000.0f);
-      emit remoteControlChannelScaledChanged(2,(mlPilotConsoleData.dr- 1000.0f)/1000.0f);
-      emit remoteControlChannelScaledChanged(3,(mlPilotConsoleData.dra- 1000.0f)/1000.0f);
+       emit remoteControlChannelScaledChanged(1,(mlPilotConsoleData.dla- 1000.0f)/1000.0f);
+        emit remoteControlChannelScaledChanged(2,(mlPilotConsoleData.dr- 1000.0f)/1000.0f);
+         emit remoteControlChannelScaledChanged(3,(mlPilotConsoleData.dra- 1000.0f)/1000.0f);
 
       emit slugsPWM(uasId, mlPwmCommands);
     break;
